--- conflicted
+++ resolved
@@ -1,16 +1,8 @@
-<<<<<<< HEAD
-use crate::InstructionResult;
-use compute::prelude::WRK17CircuitBuilder;
-=======
-use crate::{
-    instructions::utility::{garbled_uint_to_ruint, ruint_to_garbled_uint},
-    InstructionResult,
-};
+use crate::{instructions::utility::ruint_to_garbled_uint, InstructionResult};
 use compute::{
     prelude::{CircuitExecutor, GateIndexVec, WRK17CircuitBuilder},
-    uint::{GarbledUint, GarbledUint256},
+    uint::GarbledUint,
 };
->>>>>>> e260ed12
 use core::{fmt, ptr};
 use encryption::{
     elgamal::{Ciphertext, ElGamalEncryption, Keypair},
@@ -39,7 +31,90 @@
 }
 
 impl StackValueData {
-<<<<<<< HEAD
+    pub fn zero() -> Self {
+        StackValueData::Public(U256::ZERO)
+    }
+
+    /// Returns a wire representing whether this value is zero
+    pub fn is_zero_wire(
+        &self,
+        circuit_builder: &mut WRK17CircuitBuilder,
+        private_memory: &PrivateMemory,
+    ) -> GateIndexVec {
+        match self {
+            StackValueData::Public(value) => {
+                // For public values, create a constant wire
+                let zero = GarbledUint::<256>::zero();
+                let value_garbled = ruint_to_garbled_uint(value);
+                let value_gates = circuit_builder.constant(&value_garbled);
+                let zero_gates = circuit_builder.constant(&zero);
+                // Return a single-element vector containing the equality gate
+                GateIndexVec::from(vec![circuit_builder.eq(&value_gates, &zero_gates)])
+            }
+            StackValueData::Private(value_ref) => {
+                let PrivateMemoryValue::Garbled(value) = private_memory.get(value_ref) else {
+                    todo!()
+                };
+
+                // For private values, use the existing wire and compare with zero
+                let zero = GarbledUint::<256>::zero();
+                let zero_gates = circuit_builder.constant(&zero);
+                GateIndexVec::from(vec![circuit_builder.eq(&value, &zero_gates)])
+            }
+            StackValueData::Encrypted(_) => panic!("Cannot check if encrypted value is zero"),
+        }
+    }
+
+    /// DEPRECATED: Do not use in control flow - use is_zero_wire instead
+    pub fn is_zero(&self, _circuit_builder: &WRK17CircuitBuilder) -> bool {
+        match self {
+            StackValueData::Public(value) => value.is_zero(),
+            StackValueData::Private(_) => {
+                panic!("Cannot evaluate private value during execution - use is_zero_wire instead")
+            }
+            StackValueData::Encrypted(_) => false,
+        }
+    }
+
+    /// Returns the wire representation of this value, creating one if necessary
+    pub fn to_wire(
+        &self,
+        builder: &mut WRK17CircuitBuilder,
+        private_memory: &PrivateMemory,
+    ) -> GateIndexVec {
+        match self {
+            StackValueData::Public(value) => {
+                let garbled_uint = ruint_to_garbled_uint(value);
+                builder.constant(&garbled_uint)
+            }
+            StackValueData::Private(value_ref) => {
+                let PrivateMemoryValue::Garbled(gates) = private_memory.get(value_ref) else {
+                    panic!("Cannot convert private value to wire")
+                };
+                gates.clone()
+            }
+            StackValueData::Encrypted(_) => panic!("Cannot convert encrypted value to wire"),
+        }
+    }
+
+    /// Returns a new wire that is the result of a MUX between self and other based on condition
+    pub fn mux(
+        &self,
+        condition: &GateIndexVec,
+        other: &Self,
+        builder: &mut WRK17CircuitBuilder,
+        private_memory: &mut PrivateMemory,
+    ) -> Self {
+        let self_wire = self.to_wire(builder, private_memory);
+        let other_wire = other.to_wire(builder, private_memory);
+
+        StackValueData::Private(private_memory.push(PrivateMemoryValue::Garbled(builder.mux(
+            &condition[0],
+            &self_wire,
+            &other_wire,
+        ))))
+    }
+
     pub fn evaluate(&self, builder: &WRK17CircuitBuilder, private_memory: &PrivateMemory) -> U256 {
         match self {
             StackValueData::Public(val) => *val,
@@ -55,77 +130,10 @@
                     .compile_and_execute(&gates)
                     .expect("Failed to evaluate private value");
                 result.try_into().unwrap()
-=======
-    pub fn zero() -> Self {
-        StackValueData::Public(U256::ZERO)
-    }
-
-    /// Returns a wire representing whether this value is zero
-    pub fn is_zero_wire(&self, circuit_builder: &mut WRK17CircuitBuilder) -> GateIndexVec {
-        match self {
-            StackValueData::Public(value) => {
-                // For public values, create a constant wire
-                let zero = GarbledUint::<256>::zero();
-                let value_garbled = ruint_to_garbled_uint(value);
-                let value_gates = circuit_builder.constant(&value_garbled);
-                let zero_gates = circuit_builder.constant(&zero);
-                // Return a single-element vector containing the equality gate
-                GateIndexVec::from(vec![circuit_builder.eq(&value_gates, &zero_gates)])
-            }
-            StackValueData::Private(value) => {
-                // For private values, use the existing wire and compare with zero
-                let zero = GarbledUint::<256>::zero();
-                let zero_gates = circuit_builder.constant(&zero);
-                GateIndexVec::from(vec![circuit_builder.eq(value, &zero_gates)])
-            }
-            StackValueData::Encrypted(_) => panic!("Cannot check if encrypted value is zero"),
-        }
-    }
-
-    /// DEPRECATED: Do not use in control flow - use is_zero_wire instead
-    pub fn is_zero(&self, _circuit_builder: &WRK17CircuitBuilder) -> bool {
-        match self {
-            StackValueData::Public(value) => value.is_zero(),
-            StackValueData::Private(_) => {
-                panic!("Cannot evaluate private value during execution - use is_zero_wire instead")
-            }
-            StackValueData::Encrypted(_) => false,
-        }
-    }
-
-    /// Returns the wire representation of this value, creating one if necessary
-    pub fn to_wire(&self, builder: &mut WRK17CircuitBuilder) -> GateIndexVec {
-        match self {
-            StackValueData::Public(value) => {
-                let garbled_uint = ruint_to_garbled_uint(value);
-                builder.constant(&garbled_uint)
->>>>>>> e260ed12
-            }
-            StackValueData::Private(value) => value.clone(),
-            StackValueData::Encrypted(_) => panic!("Cannot convert encrypted value to wire"),
-        }
-    }
-
-    /// Returns a new wire that is the result of a MUX between self and other based on condition
-    pub fn mux(
-        &self,
-        condition: &GateIndexVec,
-        other: &Self,
-        builder: &mut WRK17CircuitBuilder,
-    ) -> Self {
-        let self_wire = self.to_wire(builder);
-        let other_wire = other.to_wire(builder);
-        StackValueData::Private(builder.mux(&condition[0], &self_wire, &other_wire))
-    }
-
-    /// DEPRECATED: Do not use in control flow - use to_wire instead
-    pub fn evaluate(&self, _builder: &WRK17CircuitBuilder) -> U256 {
-        match self {
-            StackValueData::Public(val) => *val,
-            StackValueData::Private(_) => {
-                panic!("Cannot evaluate private value during execution - use to_wire instead")
-            }
-            StackValueData::Encrypted(_) => panic!("Cannot evaluate encrypted value"),
+            }
+            StackValueData::Encrypted(_val) => {
+                panic!("Cannot evaluate encrypted value")
+            }
         }
     }
 
