use crate::{instructions::utility::{garbled_uint_to_ruint, ruint_to_garbled_uint}, InstructionResult};
use compute::{prelude::{GateIndexVec, WRK17CircuitBuilder}, uint::GarbledUint256};
use core::{fmt, ptr};
<<<<<<< HEAD
// use encryption::elgamal::{Ciphertext, PrivateKey};
=======
use encryption::{
    elgamal::{Ciphertext, PrivateKey, ElGamalEncryption}, 
    encryption_trait::Encryptor
};
>>>>>>> ed4f557e
use primitives::{FixedBytes, B256, U256};
use serde::{Deserialize, Serialize};
use std::vec::Vec;

/// EVM interpreter stack limit.
pub const STACK_LIMIT: usize = 1024;

// Stack value data. Supports both public and private values.
// - Private values are represented as a vector of gate input indices created via circuit builder
// - Public values are represented as U256
#[derive(Debug, PartialEq, Eq, Clone, Serialize, Deserialize)]
pub enum StackValueData {
    Private(GateIndexVec),
    Public(U256),
<<<<<<< HEAD
    // Encrypted(Ciphertext, PrivateKey),
=======
    Encrypted(Ciphertext),
>>>>>>> ed4f557e
}

pub trait IntoStackValue {
    fn into_stack_value(self) -> StackValueData;
}

impl IntoStackValue for U256 {
    fn into_stack_value(self) -> StackValueData {
        StackValueData::Public(self)
    }
}

impl Into<U256> for StackValueData {
    fn into(self) -> U256 {
        match self {
            StackValueData::Public(value) => value,
            StackValueData::Private(_) => panic!("Cannot convert private value to U256"),
<<<<<<< HEAD
            // StackValueData::Encrypted(value, keypair) => {
            //     let decrypted_value = value
            //         .decrypt_u32(&keypair.secret())
            //         .unwrap_or_else(|| panic!("Decryption failed"));
            //     U256::from(decrypted_value)
            // }
=======
            StackValueData::Encrypted(_ciphertext) => panic!("Cannot convert encrypted value to U256"),
>>>>>>> ed4f557e
        }
    }
}

impl Into<GateIndexVec> for StackValueData {
    fn into(self) -> GateIndexVec {
        match self {
            StackValueData::Public(_) => panic!("Cannot convert public value to GateIndexVec"),
            StackValueData::Private(value) => value,
<<<<<<< HEAD
            // StackValueData::Encrypted(_, _) => {
            //     panic!("Cannot convert encrypted value to GateIndexVec")
            // }
=======
            StackValueData::Encrypted(_) => panic!("Cannot convert encrypted value to GateIndexVec"),
>>>>>>> ed4f557e
        }
    }
}

impl StackValueData {
    pub fn to_encrypted(&self, key: &PrivateKey) -> Self {
        match self {
            StackValueData::Public(value) => {
                let ciphertext = ElGamalEncryption::encrypt(&value.to_le_bytes::<32>(), key.pubkey());
                StackValueData::Encrypted(ciphertext)
            },
            StackValueData::Private(_) => panic!("Cannot encrypt private value"),
            StackValueData::Encrypted(_) => self.clone(),
        }
    }
    pub fn to_garbled_value(&self, circuit_builder: &mut WRK17CircuitBuilder) -> GateIndexVec {
        match self {
            StackValueData::Private(value) => value.clone(),
            StackValueData::Public(value) => {
                let garbled_uint = ruint_to_garbled_uint(value);
                circuit_builder.input(&garbled_uint)
<<<<<<< HEAD
            }
            // StackValueData::Encrypted(ciphertext, keypair) => {
            //     let value = ciphertext
            //         .decrypt_u32(&keypair.secret())
            //         .map(U256::from)
            //         .unwrap();
            //     let garbled_uint = ruint_to_garbled_uint(&value);
            //     circuit_builder.input(&garbled_uint)
            // }
=======
            },
            StackValueData::Encrypted(_ciphertext) => panic!("Cannot convert encrypted value to garbled value"),
        }
    }
    pub fn to_public_value(&self, circuit_builder: &mut WRK17CircuitBuilder) -> U256 {
        match self {
            StackValueData::Public(value) => *value,
            StackValueData::Private(value) => {
                let result: GarbledUint256 = circuit_builder
                    .compile_and_execute(&value)
                    .unwrap();
                garbled_uint_to_ruint(&result).into()
            },
            StackValueData::Encrypted(_ciphertext) => panic!("Cannot convert encrypted value to U256"),
>>>>>>> ed4f557e
        }
    }
}

// Add From implementation for ergonomics

impl From<U256> for StackValueData {
    fn from(value: U256) -> Self {
        StackValueData::Public(value)
    }
}

impl From<GateIndexVec> for StackValueData {
    fn from(value: GateIndexVec) -> Self {
        StackValueData::Private(value)
    }
}

impl From<FixedBytes<32>> for StackValueData {
    fn from(value: FixedBytes<32>) -> Self {
        StackValueData::Public(value.into())
    }
}

impl StackValueData {
    pub fn to_u256(&self) -> U256 {
        match self {
            StackValueData::Public(value) => *value,
            StackValueData::Private(_) => panic!("Cannot convert private value to U256"),
<<<<<<< HEAD
            // StackValueData::Encrypted(ciphertext, keypair) => {
            //     let value = ciphertext
            //         .decrypt_u32(&keypair.secret())
            //         .map(U256::from)
            //         .unwrap_or_else(|| panic!("Decryption failed"));
            //     value
            // }
=======
            StackValueData::Encrypted(_ciphertext) => panic!("Cannot convert encrypted value to U256"),
>>>>>>> ed4f557e
        }
    }
}

impl StackValueData {
    pub fn as_limbs(&self) -> &[u64; U256::LIMBS] {
        match self {
            StackValueData::Public(value) => value.as_limbs(),
            StackValueData::Private(_) => panic!("Cannot convert private value to U256"),
<<<<<<< HEAD
            // StackValueData::Encrypted(ciphertext, keypair) => {
            //     let value = ciphertext
            //         .decrypt_u32(&keypair.secret())
            //         .map(U256::from)
            //         .unwrap_or_else(|| panic!("Decryption failed"));
            //     let value = value.as_limbs().to_owned();
            //     Box::leak(Box::new(value))
            // }
=======
            StackValueData::Encrypted(_ciphertext) => panic!("Cannot convert encrypted value to U256"),
>>>>>>> ed4f557e
        }
    }
}

/// EVM stack with [STACK_LIMIT] capacity of words.
#[derive(Debug, PartialEq, Eq)]
#[cfg_attr(feature = "serde", derive(Serialize))]
pub struct Stack {
    /// The underlying data of the stack.
    data: Vec<StackValueData>,
}

impl fmt::Display for Stack {
    fn fmt(&self, f: &mut fmt::Formatter<'_>) -> fmt::Result {
        f.write_str("[")?;
        for (i, x) in self.data.iter().enumerate() {
            if i > 0 {
                f.write_str(", ")?;
            }
            write!(f, "{:?}", x)?;
        }
        f.write_str("]")
    }
}

impl Default for Stack {
    #[inline]
    fn default() -> Self {
        Self::new()
    }
}

impl Clone for Stack {
    fn clone(&self) -> Self {
        // Use `Self::new()` to ensure the cloned Stack maintains the STACK_LIMIT capacity,
        // and then copy the data. This preserves the invariant that Stack always has
        // STACK_LIMIT capacity, which is crucial for the safety and correctness of other methods.
        let mut new_stack = Self::new();
        new_stack.data.extend_from_slice(&self.data);
        new_stack
    }
}

impl Stack {
    /// Instantiate a new stack with the [default stack limit][STACK_LIMIT].
    #[inline]
    pub fn new() -> Self {
        Self {
            // SAFETY: expansion functions assume that capacity is `STACK_LIMIT`.
            data: Vec::with_capacity(STACK_LIMIT),
        }
    }

    /// Returns the length of the stack in words.
    #[inline]
    pub fn len(&self) -> usize {
        self.data.len()
    }

    /// Returns whether the stack is empty.
    #[inline]
    pub fn is_empty(&self) -> bool {
        self.data.is_empty()
    }

    /// Returns a reference to the underlying data buffer.
    #[inline]
    pub fn data(&self) -> &Vec<StackValueData> {
        // export the data buffer for debugging purposes
        &self.data
    }

    /// Returns a mutable reference to the underlying data buffer.
    #[inline]
    pub fn data_mut(&mut self) -> &mut Vec<StackValueData> {
        &mut self.data
    }

    /// Consumes the stack and returns the underlying data buffer.
    #[inline]
    pub fn into_data(self) -> Vec<StackValueData> {
        self.data
    }

    /// Removes the topmost element from the stack and returns it, or `StackUnderflow` if it is
    /// empty.
    #[inline]
    pub fn pop(&mut self) -> Result<StackValueData, InstructionResult> {
        self.data.pop().ok_or(InstructionResult::StackUnderflow)
    }

    /// Removes the topmost element from the stack and returns it.
    ///
    /// # Safety
    ///
    /// The caller is responsible for checking the length of the stack.
    #[inline]
    pub unsafe fn pop_unsafe(&mut self) -> StackValueData {
        self.data.pop().unwrap_unchecked()
    }

    /// Peeks the top of the stack.
    ///
    /// # Safety
    ///
    /// The caller is responsible for checking the length of the stack.
    #[inline]
    pub unsafe fn top_unsafe(&mut self) -> &mut StackValueData {
        let len = self.data.len();
        self.data.get_unchecked_mut(len - 1)
    }

    /// Pop the topmost value, returning the value and the new topmost value.
    ///
    /// # Safety
    ///
    /// The caller is responsible for checking the length of the stack.
    #[inline]
    pub unsafe fn pop_top_unsafe(&mut self) -> (StackValueData, &mut StackValueData) {
        let pop = self.pop_unsafe();
        let top = self.top_unsafe();
        (pop, top)
    }

    /// Pops 2 values from the stack.
    ///
    /// # Safety
    ///
    /// The caller is responsible for checking the length of the stack.
    #[inline]
    pub unsafe fn pop2_unsafe(&mut self) -> (StackValueData, StackValueData) {
        let pop1 = self.pop_unsafe();
        let pop2 = self.pop_unsafe();
        (pop1, pop2)
    }

    /// Pops 2 values from the stack and returns them, in addition to the new topmost value.
    ///
    /// # Safety
    ///
    /// The caller is responsible for checking the length of the stack.
    #[inline]
    pub unsafe fn pop2_top_unsafe(
        &mut self,
    ) -> (StackValueData, StackValueData, &mut StackValueData) {
        let pop1 = self.pop_unsafe();
        let pop2 = self.pop_unsafe();
        let top = self.top_unsafe();

        (pop1, pop2, top)
    }

    /// Pops 3 values from the stack.
    ///
    /// # Safety
    ///
    /// The caller is responsible for checking the length of the stack.
    #[inline]
    pub unsafe fn pop3_unsafe(&mut self) -> (StackValueData, StackValueData, StackValueData) {
        let pop1 = self.pop_unsafe();
        let pop2 = self.pop_unsafe();
        let pop3 = self.pop_unsafe();

        (pop1, pop2, pop3)
    }

    /// Pops 4 values from the stack.
    ///
    /// # Safety
    ///
    /// The caller is responsible for checking the length of the stack.
    #[inline]
    pub unsafe fn pop4_unsafe(
        &mut self,
    ) -> (
        StackValueData,
        StackValueData,
        StackValueData,
        StackValueData,
    ) {
        let pop1 = self.pop_unsafe();
        let pop2 = self.pop_unsafe();
        let pop3 = self.pop_unsafe();
        let pop4 = self.pop_unsafe();

        (pop1, pop2, pop3, pop4)
    }

    /// Pops 5 values from the stack.
    ///
    /// # Safety
    ///
    /// The caller is responsible for checking the length of the stack.
    #[inline]
    pub unsafe fn pop5_unsafe(
        &mut self,
    ) -> (
        StackValueData,
        StackValueData,
        StackValueData,
        StackValueData,
        StackValueData,
    ) {
        let pop1 = self.pop_unsafe();
        let pop2 = self.pop_unsafe();
        let pop3 = self.pop_unsafe();
        let pop4 = self.pop_unsafe();
        let pop5 = self.pop_unsafe();

        (pop1, pop2, pop3, pop4, pop5)
    }

    /// Push a new value into the stack. If it will exceed the stack limit,
    /// returns `StackOverflow` error and leaves the stack unchanged.
    #[inline]
    pub fn push_b256(&mut self, value: B256) -> Result<(), InstructionResult> {
        self.push_stack_value_data(StackValueData::Public(value.into()))
    }

    /// Push a new value onto the stack.
    ///
    /// If it will exceed the stack limit, returns `StackOverflow` error and leaves the stack
    /// unchanged.
    #[inline]
    pub fn push_stack_value_data(
        &mut self,
        value: StackValueData,
    ) -> Result<(), InstructionResult> {
        // Allows the compiler to optimize out the `Vec::push` capacity check.
        assume!(self.data.capacity() == STACK_LIMIT);
        if self.data.len() == STACK_LIMIT {
            return Err(InstructionResult::StackOverflow);
        }
        self.data.push(value);
        Ok(())
    }

    #[inline]
    pub fn push(&mut self, value: U256) -> Result<(), InstructionResult> {
        self.push_stack_value_data(StackValueData::Public(value))
    }

    /// Peek a value at given index for the stack, where the top of
    /// the stack is at index `0`. If the index is too large,
    /// `StackError::Underflow` is returned.
    #[inline]
    pub fn peek(&self, no_from_top: usize) -> Result<StackValueData, InstructionResult> {
        if self.data.len() > no_from_top {
            Ok(self.data[self.data.len() - no_from_top - 1].clone())
        } else {
            Err(InstructionResult::StackUnderflow)
        }
    }

    /// Duplicates the `N`th value from the top of the stack.
    ///
    /// # Panics
    ///
    /// Panics if `n` is 0.
    #[inline]
    #[cfg_attr(debug_assertions, track_caller)]
    pub fn dup(&mut self, n: usize) -> Result<(), InstructionResult> {
        assume!(n > 0, "attempted to dup 0");
        let len = self.data.len();
        if len < n {
            Err(InstructionResult::StackUnderflow)
        } else if len + 1 > STACK_LIMIT {
            Err(InstructionResult::StackOverflow)
        } else {
            // SAFETY: check for out of bounds is done above and it makes this safe to do.
            unsafe {
                let ptr = self.data.as_mut_ptr().add(len);
                ptr::copy_nonoverlapping(ptr.sub(n), ptr, 1);
                self.data.set_len(len + 1);
            }
            Ok(())
        }
    }

    /// Swaps the topmost value with the `N`th value from the top.
    ///
    /// # Panics
    ///
    /// Panics if `n` is 0.
    #[inline(always)]
    #[cfg_attr(debug_assertions, track_caller)]
    pub fn swap(&mut self, n: usize) -> Result<(), InstructionResult> {
        self.exchange(0, n)
    }

    /// Exchange two values on the stack.
    ///
    /// `n` is the first index, and the second index is calculated as `n + m`.
    ///
    /// # Panics
    ///
    /// Panics if `m` is zero.
    #[inline]
    #[cfg_attr(debug_assertions, track_caller)]
    pub fn exchange(&mut self, n: usize, m: usize) -> Result<(), InstructionResult> {
        assume!(m > 0, "overlapping exchange");
        let len = self.data.len();
        let n_m_index = n + m;
        if n_m_index >= len {
            return Err(InstructionResult::StackUnderflow);
        }
        // SAFETY: `n` and `n_m` are checked to be within bounds, and they don't overlap.
        unsafe {
            // NOTE: `ptr::swap_nonoverlapping` is more efficient than `slice::swap` or `ptr::swap`
            // because it operates under the assumption that the pointers do not overlap,
            // eliminating an intemediate copy,
            // which is a condition we know to be true in this context.
            let top = self.data.as_mut_ptr().add(len - 1);
            core::ptr::swap_nonoverlapping(top.sub(n), top.sub(n_m_index), 1);
        }
        Ok(())
    }

    /// Pushes an arbitrary length slice of bytes onto the stack as StackValueData::Public,
    /// padding the last word with zeros if necessary.
    #[inline]
    pub fn push_slice(&mut self, slice: &[u8]) -> Result<(), InstructionResult> {
        if slice.is_empty() {
            return Ok(());
        }

        let n_words = (slice.len() + 31) / 32;
        let new_len = self.data.len() + n_words;
        if new_len > STACK_LIMIT {
            return Err(InstructionResult::StackOverflow);
        }

        // TODO: Optimize this by directly writing to the stack buffer
        // Currently we're writing to a temporary buffer and then copying to the stack buffer
        let mut temp_data = Vec::with_capacity(n_words * 4); // 4 u64 per U256

        let mut i = 0;

        // Write full words
        let words = slice.chunks_exact(32);
        let partial_last_word = words.remainder();
        for word in words {
            for l in word.rchunks_exact(8) {
                temp_data.push(u64::from_be_bytes(l.try_into().unwrap()));
                i += 1;
            }
        }

        if !partial_last_word.is_empty() {
            // Write limbs of partial last word
            let limbs = partial_last_word.rchunks_exact(8);
            let partial_last_limb = limbs.remainder();
            for l in limbs {
                temp_data.push(u64::from_be_bytes(l.try_into().unwrap()));
                i += 1;
            }

            // Write partial last limb by padding with zeros
            if !partial_last_limb.is_empty() {
                let mut tmp = [0u8; 8];
                tmp[8 - partial_last_limb.len()..].copy_from_slice(partial_last_limb);
                temp_data.push(u64::from_be_bytes(tmp));
                i += 1;
            }
        }

        debug_assert_eq!((i + 3) / 4, n_words, "wrote too much");

        // Zero out upper bytes of last word
        let m = i % 4; // 32 / 8
        if m != 0 {
            for _ in 0..(4 - m) {
                temp_data.push(0);
            }
        }

        let u256_data: Vec<StackValueData> = temp_data
            .chunks_exact(4)
            .map(|chunk| {
                StackValueData::Public(U256::from_limbs([chunk[0], chunk[1], chunk[2], chunk[3]]))
            })
            .collect();

        self.data.extend_from_slice(&u256_data);

        Ok(())
    }

    /// Set a value at given index for the stack, where the top of the
    /// stack is at index `0`. If the index is too large,
    /// `StackError::Underflow` is returned.
    #[inline]
    pub fn set(
        &mut self,
        no_from_top: usize,
        val: StackValueData,
    ) -> Result<(), InstructionResult> {
        if self.data.len() > no_from_top {
            let len = self.data.len();
            self.data[len - no_from_top - 1] = val;
            Ok(())
        } else {
            Err(InstructionResult::StackUnderflow)
        }
    }
}

#[cfg(feature = "serde")]
impl<'de> serde::Deserialize<'de> for Stack {
    fn deserialize<D>(deserializer: D) -> Result<Self, D::Error>
    where
        D: serde::Deserializer<'de>,
    {
        let mut data = Vec::<StackValueData>::deserialize(deserializer)?;
        if data.len() > STACK_LIMIT {
            return Err(serde::de::Error::custom(std::format!(
                "stack size exceeds limit: {} > {}",
                data.len(),
                STACK_LIMIT
            )));
        }
        data.reserve(STACK_LIMIT - data.len());
        Ok(Self { data })
    }
}

#[cfg(test)]
mod tests {
    use super::*;

    fn run(f: impl FnOnce(&mut Stack)) {
        let mut stack = Stack::new();
        // fill capacity with non-zero values
        unsafe {
            stack.data.set_len(STACK_LIMIT);
            stack.data.fill(StackValueData::Public(U256::MAX));
            stack.data.set_len(0);
        }
        f(&mut stack);
    }

    #[test]
    fn push_slices() {
        // no-op
        run(|stack| {
            stack.push_slice(b"").unwrap();
            assert_eq!(stack.data, []);
        });

        // one word
        run(|stack| {
            stack.push_slice(&[42]).unwrap();
            assert_eq!(stack.data, [U256::from(42).into()]);
        });

        let n = 0x1111_2222_3333_4444_5555_6666_7777_8888_u128;
        run(|stack: &mut Stack| {
            stack.push_slice(&n.to_be_bytes()).unwrap();
            assert_eq!(stack.data, [U256::from(n).into()]);
        });

        // more than one word
        run(|stack| {
            let b = [U256::from(n).to_be_bytes::<32>(); 2].concat();
            stack.push_slice(&b).unwrap();
            assert_eq!(stack.data, vec![StackValueData::Public(U256::from(n)); 2]);
        });

        run(|stack| {
            let b = [&[0; 32][..], &[42u8]].concat();
            stack.push_slice(&b).unwrap();
            assert_eq!(stack.data, [U256::ZERO.into(), U256::from(42).into()]);
        });

        run(|stack| {
            let b = [&[0; 32][..], &n.to_be_bytes()].concat();
            stack.push_slice(&b).unwrap();
            assert_eq!(stack.data, [U256::ZERO.into(), U256::from(n).into()]);
        });

        run(|stack| {
            let b = [&[0; 64][..], &n.to_be_bytes()].concat();
            stack.push_slice(&b).unwrap();
            assert_eq!(
                stack.data,
                [U256::ZERO.into(), U256::ZERO.into(), U256::from(n).into()]
            );
        });
    }

    #[test]
    fn stack_clone() {
        // Test cloning an empty stack
        let empty_stack = Stack::new();
        let cloned_empty = empty_stack.clone();
        assert_eq!(empty_stack, cloned_empty);
        assert_eq!(cloned_empty.len(), 0);
        assert_eq!(cloned_empty.data().capacity(), STACK_LIMIT);

        // Test cloning a partially filled stack
        let mut partial_stack = Stack::new();
        for i in 0..10 {
            partial_stack.push(U256::from(i)).unwrap();
        }
        let mut cloned_partial = partial_stack.clone();
        assert_eq!(partial_stack, cloned_partial);
        assert_eq!(cloned_partial.len(), 10);
        assert_eq!(cloned_partial.data().capacity(), STACK_LIMIT);

        // Test that modifying the clone doesn't affect the original
        cloned_partial.push(U256::from(100)).unwrap();
        assert_ne!(partial_stack, cloned_partial);
        assert_eq!(partial_stack.len(), 10);
        assert_eq!(cloned_partial.len(), 11);

        // Test cloning a full stack
        let mut full_stack = Stack::new();
        for i in 0..STACK_LIMIT {
            full_stack.push(U256::from(i)).unwrap();
        }
        let mut cloned_full = full_stack.clone();
        assert_eq!(full_stack, cloned_full);
        assert_eq!(cloned_full.len(), STACK_LIMIT);
        assert_eq!(cloned_full.data().capacity(), STACK_LIMIT);

        // Test push to the full original or cloned stack should return StackOverflow
        assert_eq!(
            full_stack.push(U256::from(100)),
            Err(InstructionResult::StackOverflow)
        );
        assert_eq!(
            cloned_full.push(U256::from(100)),
            Err(InstructionResult::StackOverflow)
        );
    }
}<|MERGE_RESOLUTION|>--- conflicted
+++ resolved
@@ -1,14 +1,10 @@
 use crate::{instructions::utility::{garbled_uint_to_ruint, ruint_to_garbled_uint}, InstructionResult};
 use compute::{prelude::{GateIndexVec, WRK17CircuitBuilder}, uint::GarbledUint256};
 use core::{fmt, ptr};
-<<<<<<< HEAD
-// use encryption::elgamal::{Ciphertext, PrivateKey};
-=======
 use encryption::{
     elgamal::{Ciphertext, PrivateKey, ElGamalEncryption}, 
     encryption_trait::Encryptor
 };
->>>>>>> ed4f557e
 use primitives::{FixedBytes, B256, U256};
 use serde::{Deserialize, Serialize};
 use std::vec::Vec;
@@ -23,11 +19,7 @@
 pub enum StackValueData {
     Private(GateIndexVec),
     Public(U256),
-<<<<<<< HEAD
-    // Encrypted(Ciphertext, PrivateKey),
-=======
     Encrypted(Ciphertext),
->>>>>>> ed4f557e
 }
 
 pub trait IntoStackValue {
@@ -45,16 +37,7 @@
         match self {
             StackValueData::Public(value) => value,
             StackValueData::Private(_) => panic!("Cannot convert private value to U256"),
-<<<<<<< HEAD
-            // StackValueData::Encrypted(value, keypair) => {
-            //     let decrypted_value = value
-            //         .decrypt_u32(&keypair.secret())
-            //         .unwrap_or_else(|| panic!("Decryption failed"));
-            //     U256::from(decrypted_value)
-            // }
-=======
             StackValueData::Encrypted(_ciphertext) => panic!("Cannot convert encrypted value to U256"),
->>>>>>> ed4f557e
         }
     }
 }
@@ -64,13 +47,7 @@
         match self {
             StackValueData::Public(_) => panic!("Cannot convert public value to GateIndexVec"),
             StackValueData::Private(value) => value,
-<<<<<<< HEAD
-            // StackValueData::Encrypted(_, _) => {
-            //     panic!("Cannot convert encrypted value to GateIndexVec")
-            // }
-=======
             StackValueData::Encrypted(_) => panic!("Cannot convert encrypted value to GateIndexVec"),
->>>>>>> ed4f557e
         }
     }
 }
@@ -92,17 +69,6 @@
             StackValueData::Public(value) => {
                 let garbled_uint = ruint_to_garbled_uint(value);
                 circuit_builder.input(&garbled_uint)
-<<<<<<< HEAD
-            }
-            // StackValueData::Encrypted(ciphertext, keypair) => {
-            //     let value = ciphertext
-            //         .decrypt_u32(&keypair.secret())
-            //         .map(U256::from)
-            //         .unwrap();
-            //     let garbled_uint = ruint_to_garbled_uint(&value);
-            //     circuit_builder.input(&garbled_uint)
-            // }
-=======
             },
             StackValueData::Encrypted(_ciphertext) => panic!("Cannot convert encrypted value to garbled value"),
         }
@@ -117,7 +83,6 @@
                 garbled_uint_to_ruint(&result).into()
             },
             StackValueData::Encrypted(_ciphertext) => panic!("Cannot convert encrypted value to U256"),
->>>>>>> ed4f557e
         }
     }
 }
@@ -147,17 +112,7 @@
         match self {
             StackValueData::Public(value) => *value,
             StackValueData::Private(_) => panic!("Cannot convert private value to U256"),
-<<<<<<< HEAD
-            // StackValueData::Encrypted(ciphertext, keypair) => {
-            //     let value = ciphertext
-            //         .decrypt_u32(&keypair.secret())
-            //         .map(U256::from)
-            //         .unwrap_or_else(|| panic!("Decryption failed"));
-            //     value
-            // }
-=======
             StackValueData::Encrypted(_ciphertext) => panic!("Cannot convert encrypted value to U256"),
->>>>>>> ed4f557e
         }
     }
 }
@@ -167,18 +122,7 @@
         match self {
             StackValueData::Public(value) => value.as_limbs(),
             StackValueData::Private(_) => panic!("Cannot convert private value to U256"),
-<<<<<<< HEAD
-            // StackValueData::Encrypted(ciphertext, keypair) => {
-            //     let value = ciphertext
-            //         .decrypt_u32(&keypair.secret())
-            //         .map(U256::from)
-            //         .unwrap_or_else(|| panic!("Decryption failed"));
-            //     let value = value.as_limbs().to_owned();
-            //     Box::leak(Box::new(value))
-            // }
-=======
             StackValueData::Encrypted(_ciphertext) => panic!("Cannot convert encrypted value to U256"),
->>>>>>> ed4f557e
         }
     }
 }
