use super::utility::{garbled_uint_to_ruint, read_i16, read_u16};
use crate::instructions::utility::ruint_to_garbled_uint;
use crate::{
    gas,
    interpreter::{
        private_memory::{is_private_ref, PrivateMemoryValue},
        StackValueData,
    },
    Host, InstructionResult, Interpreter, InterpreterResult,
};
<<<<<<< HEAD
use compute::uint::GarbledUint;
=======
use compute::prelude::CircuitExecutor;
use compute::uint::GarbledUint256;
>>>>>>> e260ed12
use primitives::{Bytes, U256};
use specification::hardfork::Spec;

pub fn rjump<H: Host + ?Sized>(interpreter: &mut Interpreter, _host: &mut H) {
    require_eof!(interpreter);
    gas!(interpreter, gas::BASE);

    let current_pc = interpreter.program_counter();
    let offset = unsafe { read_i16(interpreter.instruction_pointer) } as isize;
    let new_pc = current_pc + 2 + (offset as usize);

    // Create wire for new PC
    let new_pc_garbled = ruint_to_garbled_uint(&U256::from(new_pc));
    let new_pc_gates = interpreter
        .circuit_builder
        .borrow_mut()
        .input(&new_pc_garbled);

    // Update proposed PC wire
    interpreter.proposed_pc_wire = Some(new_pc_gates);
}

pub fn rjumpi<H: Host + ?Sized>(interpreter: &mut Interpreter, _host: &mut H) {
    require_eof!(interpreter);
    gas!(interpreter, gas::CONDITION_JUMP_GAS);
    pop!(interpreter, condition);
<<<<<<< HEAD
    // In spec it is +3 but pointer is already incremented in
    // `Interpreter::step` so for revm is +2.
    let mut offset = 2;

    match condition {
        StackValueData::Public(condition) => {
            if !condition.is_zero() {
                offset += unsafe { read_i16(interpreter.instruction_pointer) } as isize;
            }
        }
        StackValueData::Private(private_ref) => {
            let PrivateMemoryValue::Garbled(condition_gates) =
                interpreter.private_memory.get(&private_ref)
            else {
                panic!("Unsupported PrivateMemoryValue type");
            };

            if let Ok(result) = interpreter
                .circuit_builder
                .borrow_mut()
                .compile_and_execute::<256>(&condition_gates)
            {
                if result != GarbledUint::zero() {
                    offset += unsafe { read_i16(interpreter.instruction_pointer) } as isize;
                }
            }
        }
        StackValueData::Encrypted(_ciphertext) => panic!("Cannot convert encrypted value to U256"),
    }
=======
>>>>>>> e260ed12

    let current_pc = interpreter.program_counter();
    let offset = unsafe { read_i16(interpreter.instruction_pointer) } as isize;
    let jump_dest = current_pc + 2 + offset as usize;
    let fallthrough_pc = current_pc + 2;

    // Convert condition to wire
    let condition_wire = condition.is_zero_wire(&mut interpreter.circuit_builder.borrow_mut());

    // Create wires for both possible next PCs
    let jump_dest_garbled = ruint_to_garbled_uint(&U256::from(jump_dest));
    let jump_dest_gates = interpreter
        .circuit_builder
        .borrow_mut()
        .input(&jump_dest_garbled);

    let fallthrough_garbled = ruint_to_garbled_uint(&U256::from(fallthrough_pc));
    let fallthrough_gates = interpreter
        .circuit_builder
        .borrow_mut()
        .input(&fallthrough_garbled);

    // MUX between jump destination and fallthrough
    let next_pc_gates = interpreter.circuit_builder.borrow_mut().mux(
        &condition_wire[0],
        &jump_dest_gates,
        &fallthrough_gates,
    );

    // Update proposed PC wire
    interpreter.proposed_pc_wire = Some(next_pc_gates);
}

pub fn rjumpv<H: Host + ?Sized>(interpreter: &mut Interpreter, _host: &mut H) {
    require_eof!(interpreter);
    gas!(interpreter, gas::CONDITION_JUMP_GAS);
    pop!(interpreter, case);
    match case {
        StackValueData::Public(case) => {
            let case = as_isize_saturated!(case);
            let max_index = unsafe { *interpreter.instruction_pointer } as isize;

            let mut offset = (max_index + 1) * 2 + 1;
            if case <= max_index {
                offset += unsafe { read_i16(interpreter.instruction_pointer.offset(1 + case * 2)) }
                    as isize;
            }
            let new_pc = (interpreter.program_counter() as isize + offset) as usize;

            // Create circuit wire for the new PC
            let next_pc_gates = interpreter.create_pc_wire(new_pc);
            interpreter.proposed_pc_wire = Some(next_pc_gates);
        }
<<<<<<< HEAD
        StackValueData::Private(private_ref) => {
            let PrivateMemoryValue::Garbled(case_gates) =
                interpreter.private_memory.get(&private_ref)
            else {
                panic!("Unsupported PrivateMemoryValue type");
            };

            if let Ok(result) = interpreter
                .circuit_builder
                .borrow_mut()
                .compile_and_execute::<256>(&case_gates)
            {
                let result = garbled_uint_to_ruint(&result);
                as_isize_saturated!(result)
            } else {
                return;
=======
        StackValueData::Private(case_gates) => {
            let instruction_pc = interpreter.program_counter() - 1;
            let max_index = unsafe { *interpreter.instruction_pointer } as usize;

            let fallthrough_pc = instruction_pc + 2 + 2 * (max_index + 1);
            let mut next_pc_gates = interpreter.create_pc_wire(fallthrough_pc);

            // Build MUX chain for each possible case
            for i in 0..=max_index {
                let offset =
                    unsafe { read_i16(interpreter.instruction_pointer.add(1 + i * 2)) } as isize;
                let target_pc = (fallthrough_pc as isize + offset) as usize;

                // Create circuit wire for this case's target PC
                let target_pc_gates = interpreter.create_pc_wire(target_pc);

                // Create equality check for this case
                let case_value = ruint_to_garbled_uint(&U256::from(i));
                let case_value_gates = interpreter.circuit_builder.borrow_mut().input(&case_value);
                let eq_condition = interpreter
                    .circuit_builder
                    .borrow_mut()
                    .eq(&case_gates, &case_value_gates);

                // MUX between current next_pc and this case's target
                next_pc_gates = interpreter.circuit_builder.borrow_mut().mux(
                    &eq_condition,
                    &target_pc_gates,
                    &next_pc_gates,
                );
>>>>>>> e260ed12
            }

            interpreter.proposed_pc_wire = Some(next_pc_gates);
        }
        StackValueData::Encrypted(_ciphertext) => panic!("Cannot convert encrypted value to U256"),
    }
}

pub fn jump<H: Host + ?Sized>(interpreter: &mut Interpreter, _host: &mut H) {
    gas!(interpreter, gas::MID);
    pop!(interpreter, target);

    let target_wire = target.to_wire(&mut interpreter.circuit_builder.borrow_mut());

    interpreter.proposed_pc_wire = Some(target_wire);
}

pub fn jumpi<H: Host + ?Sized>(interpreter: &mut Interpreter, _host: &mut H) {
    gas!(interpreter, gas::HIGH);
    pop!(interpreter, target, condition);

<<<<<<< HEAD
    match cond {
        StackValueData::Public(cond) => {
            if !cond.is_zero() {
                jump_inner(interpreter, target);
            }
        }
        StackValueData::Private(private_ref) => {
            let PrivateMemoryValue::Garbled(cond) = interpreter.private_memory.get(&private_ref)
            else {
                panic!("Unsupported PrivateMemoryValue type");
            };

            // Borrow `circuit_builder` temporarily
            let result = {
                let cb = interpreter.circuit_builder.borrow_mut();
                cb.compile_and_execute::<256>(&cond)
            }; // `cb` goes out of scope here, releasing the borrow

            match result {
                Ok(result) => {
                    let x: GarbledUint<256> = GarbledUint::new(vec![false; 256]);
                    if result != x {
                        jump_inner(interpreter, target); // Safe to borrow `interpreter` mutably again
                    }
                }
                Err(_) => {
                    interpreter.instruction_result = InstructionResult::InvalidJump;
                    return;
                }
            }
        }
        StackValueData::Encrypted(_ciphertext) => {
            panic!("Cannot convert encrypted value to U256")
        }
    }
}

#[inline]
fn jump_inner(interpreter: &mut Interpreter, target: StackValueData) {
    let target = match target {
        StackValueData::Public(target) => target,
        StackValueData::Private(private_ref) => {
            let PrivateMemoryValue::Garbled(target) = interpreter.private_memory.get(&private_ref)
            else {
                panic!("Unsupported PrivateMemoryValue type");
            };

            match interpreter
                .circuit_builder
                .borrow_mut()
                .compile_and_execute::<256>(&target)
            {
                Ok(result) => garbled_uint_to_ruint(&result),
                Err(_) => {
                    interpreter.instruction_result = InstructionResult::InvalidJump; // NOTE: define granular error for gate execution error
                    return;
                }
            }
        }
        StackValueData::Encrypted(_ciphertext) => panic!("Cannot convert encrypted value to U256"),
    };
=======
    let fallthrough_wire = interpreter.proposed_pc_wire.as_ref().unwrap().clone();
    let selector = condition.is_zero_wire(&mut interpreter.circuit_builder.borrow_mut());
    let target_wire = target.to_wire(&mut interpreter.circuit_builder.borrow_mut());

    let proposed_pc =
        interpreter
            .circuit_builder
            .borrow_mut()
            .mux(&selector[0], &fallthrough_wire, &target_wire);
>>>>>>> e260ed12

    interpreter.proposed_pc_wire = Some(proposed_pc);
}

pub fn jumpdest_or_nop<H: Host + ?Sized>(interpreter: &mut Interpreter, _host: &mut H) {
    gas!(interpreter, gas::JUMPDEST);
}

pub fn callf<H: Host + ?Sized>(interpreter: &mut Interpreter, _host: &mut H) {
    require_eof!(interpreter);
    gas!(interpreter, gas::LOW);

    let idx = unsafe { read_u16(interpreter.instruction_pointer) } as usize;

    if interpreter.function_stack.return_stack_len() >= 1024 {
        interpreter.instruction_result = InstructionResult::EOFFunctionStackOverflow;
        return;
    }

    let Some(types) = interpreter.eof().unwrap().body.types_section.get(idx) else {
        panic!("Invalid EOF in execution, expecting correct intermediate in callf")
    };

    // safe to subtract as max_stack_height is always more than inputs.
    if interpreter.stack.len() + (types.max_stack_size - types.inputs as u16) as usize > 1024 {
        interpreter.instruction_result = InstructionResult::StackOverflow;
        return;
    }

    let return_pc = interpreter.program_counter() + 2;
    interpreter.create_pc_wire(return_pc);
    interpreter.function_stack.push(return_pc, idx);

    let target_pc_gates = interpreter.create_pc_wire(0);
    interpreter.proposed_pc_wire = Some(target_pc_gates);

    interpreter.load_eof_code(idx, 0)
}

pub fn retf<H: Host + ?Sized>(interpreter: &mut Interpreter, _host: &mut H) {
    require_eof!(interpreter);
    gas!(interpreter, gas::RETF_GAS);

    let Some(fframe) = interpreter.function_stack.pop() else {
        panic!("Expected function frame")
    };

    // Create circuit wire for return PC
    let return_pc_gates = interpreter.create_pc_wire(fframe.pc);
    interpreter.proposed_pc_wire = Some(return_pc_gates);

    interpreter.load_eof_code(fframe.idx, fframe.pc);
}

pub fn jumpf<H: Host + ?Sized>(interpreter: &mut Interpreter, _host: &mut H) {
    require_eof!(interpreter);
    gas!(interpreter, gas::LOW);

    let idx = unsafe { read_u16(interpreter.instruction_pointer) } as usize;

    // get target types
    let Some(types) = interpreter.eof().unwrap().body.types_section.get(idx) else {
        panic!("Invalid EOF in execution, expecting correct intermediate in jumpf")
    };

    // Check max stack height for target code section.
    // safe to subtract as max_stack_height is always more than inputs.
    if interpreter.stack.len() + (types.max_stack_size - types.inputs as u16) as usize > 1024 {
        interpreter.instruction_result = InstructionResult::StackOverflow;
        return;
    }

    interpreter.function_stack.set_current_code_idx(idx);
    interpreter.load_eof_code(idx, 0)
}

pub fn pc<H: Host + ?Sized>(interpreter: &mut Interpreter, _host: &mut H) {
    gas!(interpreter, gas::BASE);
    // - 1 because we have already advanced the instruction pointer in `Interpreter::step`
    push!(
        interpreter,
        U256::from(interpreter.program_counter() - 1).into()
    );
}

#[inline]
fn return_inner(interpreter: &mut Interpreter, instruction_result: InstructionResult) {
    // zero gas cost
    // gas!(interpreter, gas::ZERO);
    pop!(interpreter, offset, len);
    let len = as_usize_or_fail!(interpreter, len.evaluate_with_interpreter(&interpreter));
    // let len = as_usize_or_fail!(interpreter, U256::from(32));
    // important: offset must be ignored if len is zeros
    let mut output = Bytes::default();
    if len != 0 {
        let offset = as_usize_or_fail!(interpreter, offset.evaluate_with_interpreter(&interpreter));
        resize_memory!(interpreter, offset, len);
        let shared_mem = interpreter.shared_memory.slice(offset, len);
        let mut i = 0;
        while i < len {
            if i < len - 4 {
                if is_private_ref(&shared_mem[i..i + 4]) {
                    println!("return_inner: PrivateRef found in shared_mem slice");
                    i += 31;
                }
            }
            i += 1;
        }
        output = shared_mem.to_vec().into();
    }

    interpreter.instruction_result = instruction_result;
    interpreter.next_action = crate::InterpreterAction::Return {
        result: InterpreterResult {
            output,
            gas: interpreter.gas,
            result: instruction_result,
        },
    };
}

pub fn ret<H: Host + ?Sized>(interpreter: &mut Interpreter, _host: &mut H) {
    return_inner(interpreter, InstructionResult::Return);
}

/// EIP-140: REVERT instruction
pub fn revert<H: Host + ?Sized, SPEC: Spec>(interpreter: &mut Interpreter, _host: &mut H) {
    check!(interpreter, BYZANTIUM);
    return_inner(interpreter, InstructionResult::Revert);
}

/// Stop opcode. This opcode halts the execution.
pub fn stop<H: Host + ?Sized>(interpreter: &mut Interpreter, _host: &mut H) {
    interpreter.instruction_result = InstructionResult::Stop;
}

/// Invalid opcode. This opcode halts the execution.
pub fn invalid<H: Host + ?Sized>(interpreter: &mut Interpreter, _host: &mut H) {
    interpreter.instruction_result = InstructionResult::InvalidFEOpcode;
}

/// Unknown opcode. This opcode halts the execution.
pub fn unknown<H: Host + ?Sized>(interpreter: &mut Interpreter, _host: &mut H) {
    interpreter.instruction_result = InstructionResult::OpcodeNotFound;
}

#[cfg(test)]
mod control_tests {
    use super::*;
    use crate::{
        interpreter::{EMPTY_PRIVATE_MEMORY, EMPTY_SHARED_MEMORY},
        table::make_instruction_table,
        DummyHost, Gas,
    };
    use bytecode::Bytecode;
    use compute::{
        prelude::{GateIndexVec, WRK17CircuitBuilder},
        uint::GarbledUint256,
    };
    use primitives::{Bytes, U256};
    use specification::hardfork::PragueSpec;
    use wiring::{default::Env, DefaultEthereumWiring};

    // Helper function to evaluate the PC wire from the circuit builder
    fn evaluate_circuit_pc(
        circuit_builder: &std::cell::RefCell<WRK17CircuitBuilder>,
        pc_gates: &GateIndexVec,
    ) -> usize {
        let cb = circuit_builder.borrow();
        let result = cb.compile_and_execute(pc_gates).unwrap();
        let ruint_value = garbled_uint_to_ruint::<256>(&result);
        ruint_value.as_limbs()[0] as usize
    }

    // Helper to add JUMPDEST opcodes at jump targets
    fn add_jumpdest_at(bytecode: &mut Vec<u8>, target_pc: usize) {
        if target_pc < bytecode.len() {
            bytecode[target_pc] = 0x5b; // JUMPDEST opcode
        } else {
            bytecode.resize(target_pc, 0x00); // Pad with NOPs
            bytecode.push(0x5b); // Add JUMPDEST
        }
    }

    // Helper to create a test interpreter with mock bytecode
    fn setup_test_interpreter(
        bytecode: Vec<u8>,
    ) -> (Interpreter, DummyHost<DefaultEthereumWiring>) {
        let bytes = Bytes::from(bytecode);
        let legacy_raw = bytecode::LegacyRawBytecode::from(bytes);
        let mut interp = Interpreter::new_bytecode(Bytecode::LegacyRaw(legacy_raw));
        interp.is_eof = true;
        interp.gas = Gas::new(10000);

        // Initialize PC wire to 0
        let initial_pc_wire = interp.create_pc_wire(0);
        interp.current_pc_wire = Some(initial_pc_wire);

        let host = DummyHost::<DefaultEthereumWiring>::new(Env::default());
        (interp, host)
    }

    #[test]
    fn test_jump_public() {
        let target_pc = 42;

<<<<<<< HEAD
        let garbled_one = GarbledUint::<256>::one();
        let garbled_one_gates = interp.circuit_builder.borrow_mut().input(&garbled_one);
        let private_ref = interp
            .private_memory
            .push(PrivateMemoryValue::Garbled(garbled_one_gates));
        interp
            .stack
            .push_stack_value_data(StackValueData::Private(private_ref))
            .unwrap();

        let garbled_zero = GarbledUint::<256>::zero();
        let garbled_zero_gates = interp.circuit_builder.borrow_mut().input(&garbled_zero);
        let private_ref = interp
            .private_memory
            .push(PrivateMemoryValue::Garbled(garbled_zero_gates));
        interp
            .stack
            .push_stack_value_data(StackValueData::Private(private_ref))
            .unwrap();
        interp.gas = Gas::new(10000);
=======
        // Create bytecode: PUSH target_pc, JUMP
        let mut bytecode = vec![0x60]; // PUSH1
        bytecode.extend_from_slice(&[target_pc as u8]);
        bytecode.push(0x56); // JUMP
>>>>>>> e260ed12

        // Add JUMPDEST at target and pad with NOPs
        add_jumpdest_at(&mut bytecode, target_pc);
        bytecode.push(0x00); // STOP

        let (mut interp, mut host) = setup_test_interpreter(bytecode);
        let table = make_instruction_table::<DummyHost<DefaultEthereumWiring>, PragueSpec>();

        // Run the interpreter
        interp.run(EMPTY_SHARED_MEMORY, EMPTY_PRIVATE_MEMORY, &table, &mut host);

        // Verify PC wire matches target
        let pc = evaluate_circuit_pc(
            &interp.circuit_builder,
            interp.current_pc_wire.as_ref().unwrap(),
        );
        assert_eq!(pc, target_pc, "Jump did not set the expected PC wire");
    }

    #[test]
    fn test_jump_private() {
        let target_pc = 42;

        // Create bytecode: JUMP (we'll push the private target onto stack manually)
        let mut bytecode = vec![0x56]; // JUMP
        add_jumpdest_at(&mut bytecode, target_pc);
        bytecode.push(0x00); // STOP

        let (mut interp, mut host) = setup_test_interpreter(bytecode);
        let table = make_instruction_table::<DummyHost<DefaultEthereumWiring>, PragueSpec>();

<<<<<<< HEAD
        // more then max_index
        let garbled_ten = ruint_to_garbled_uint(&U256::from(10));
        let garbled_ten_gates = interp.circuit_builder.borrow_mut().input(&garbled_ten);
        let private_ref = interp
            .private_memory
            .push(PrivateMemoryValue::Garbled(garbled_ten_gates));
        interp
            .stack
            .push_stack_value_data(StackValueData::Private(private_ref))
            .unwrap();
        interp.step(&table, &mut host);
        assert_eq!(interp.program_counter(), 6);

        // cleanup
        interp.step(&table, &mut host);
        interp.step(&table, &mut host);
        interp.step(&table, &mut host);
        interp.step(&table, &mut host);
        assert_eq!(interp.program_counter(), 0);

        // jump to first index of vtable
        let garbled_zero = ruint_to_garbled_uint(&U256::from(0));
        let garbled_zero_gates = interp.circuit_builder.borrow_mut().input(&garbled_zero);
        let private_ref = interp
            .private_memory
            .push(PrivateMemoryValue::Garbled(garbled_zero_gates));
        interp
            .stack
            .push_stack_value_data(StackValueData::Private(private_ref))
            .unwrap();
        interp.step(&table, &mut host);
        assert_eq!(interp.program_counter(), 7);

        // cleanup
        interp.step(&table, &mut host);
        interp.step(&table, &mut host);
        interp.step(&table, &mut host);
        assert_eq!(interp.program_counter(), 0);

        // jump to second index of vtable
        let garbled_one = ruint_to_garbled_uint(&U256::from(1));
        let garbled_one_gates = interp.circuit_builder.borrow_mut().input(&garbled_one);
        let private_ref = interp
            .private_memory
            .push(PrivateMemoryValue::Garbled(garbled_one_gates));
        interp
            .stack
            .push_stack_value_data(StackValueData::Private(private_ref))
=======
        // Create private target value and push to stack
        let target_garbled = ruint_to_garbled_uint(&U256::from(target_pc));
        let target_gates = interp.circuit_builder.borrow_mut().input(&target_garbled);
        interp
            .stack
            .push_stack_value_data(StackValueData::Private(target_gates.clone()))
>>>>>>> e260ed12
            .unwrap();

        // Run the interpreter
        interp.run(EMPTY_SHARED_MEMORY, EMPTY_PRIVATE_MEMORY, &table, &mut host);

        // Verify PC wire matches target
        let pc = evaluate_circuit_pc(
            &interp.circuit_builder,
            interp.current_pc_wire.as_ref().unwrap(),
        );
        assert_eq!(
            pc, target_pc,
            "Jump with private target did not set the expected PC wire"
        );
    }

    #[test]
    fn test_jumpi_public_taken() {
        let target_pc = 55;

        // Create bytecode: PUSH 1 (condition), PUSH target_pc, JUMPI
        let mut bytecode = vec![0x60]; // PUSH1
        bytecode.push(0x01); // condition = 1
        bytecode.push(0x60); // PUSH1
        bytecode.extend_from_slice(&[target_pc as u8]); // target
        bytecode.push(0x57); // JUMPI
        add_jumpdest_at(&mut bytecode, target_pc);
        bytecode.push(0x00); // STOP

        let (mut interp, mut host) = setup_test_interpreter(bytecode);
        let table = make_instruction_table::<DummyHost<DefaultEthereumWiring>, PragueSpec>();
<<<<<<< HEAD
        let mut host = DummyHost::default();
        let mut interp =
            Interpreter::new_bytecode(Bytecode::LegacyRaw([JUMP, 0x04, JUMPDEST, STOP].into()));
        interp.is_eof = true;
        interp.gas = Gas::new(10000);

        // Create a private target address
        let target = ruint_to_garbled_uint(&U256::from(2)); // JUMPDEST is at position 1
        let target_gates = interp.circuit_builder.borrow_mut().input(&target);
        let private_ref = interp
            .private_memory
            .push(PrivateMemoryValue::Garbled(target_gates));
        // Push the private target address onto the stack
        interp
            .stack
            .push_stack_value_data(StackValueData::Private(private_ref))
            .unwrap();
=======

        // Run the interpreter
        interp.run(EMPTY_SHARED_MEMORY, EMPTY_PRIVATE_MEMORY, &table, &mut host);
>>>>>>> e260ed12

        // Verify PC wire matches target
        let pc = evaluate_circuit_pc(
            &interp.circuit_builder,
            interp.current_pc_wire.as_ref().unwrap(),
        );
        assert_eq!(
            pc, target_pc,
            "Jumpi with nonzero condition did not jump to target"
        );
    }

    #[test]
    fn test_jumpi_public_not_taken() {
        let target_pc = 55;
        let fallthrough_pc = 5; // PUSH1 + PUSH1 + JUMPI = 5 bytes

        // Create bytecode: PUSH 0 (condition), PUSH target_pc, JUMPI
        let mut bytecode = vec![0x60]; // PUSH1
        bytecode.push(0x00); // condition = 0
        bytecode.push(0x60); // PUSH1
        bytecode.extend_from_slice(&[target_pc as u8]); // target
        bytecode.push(0x57); // JUMPI
        add_jumpdest_at(&mut bytecode, target_pc);
        bytecode.push(0x00); // STOP

        let (mut interp, mut host) = setup_test_interpreter(bytecode);
        let table = make_instruction_table::<DummyHost<DefaultEthereumWiring>, PragueSpec>();

        // Run the interpreter
        interp.run(EMPTY_SHARED_MEMORY, EMPTY_PRIVATE_MEMORY, &table, &mut host);

        // Verify PC wire matches fallthrough
        let pc = evaluate_circuit_pc(
            &interp.circuit_builder,
            interp.current_pc_wire.as_ref().unwrap(),
        );
        assert_eq!(
            pc, fallthrough_pc,
            "Jumpi with zero condition did not fallthrough"
        );
    }

    #[test]
    fn test_jumpi_private_taken() {
        let target_pc = 55;

        // Create bytecode: JUMPI (we'll push private condition and target manually)
        let mut bytecode = vec![0x57]; // JUMPI
        add_jumpdest_at(&mut bytecode, target_pc);
        bytecode.push(0x00); // STOP

        let (mut interp, mut host) = setup_test_interpreter(bytecode);
        let table = make_instruction_table::<DummyHost<DefaultEthereumWiring>, PragueSpec>();

        // Create private condition (1) and target
        let condition_garbled = GarbledUint256::one();
        let condition_gates = interp
            .circuit_builder
            .borrow_mut()
            .input(&condition_garbled);

        let target_garbled = ruint_to_garbled_uint(&U256::from(target_pc));
        let target_gates = interp.circuit_builder.borrow_mut().input(&target_garbled);

<<<<<<< HEAD
        // Push the private condition onto the stack
        let private_ref = interp
            .private_memory
            .push(PrivateMemoryValue::Garbled(condition_gates));
=======
        // Push condition first, then target (matching native EVM order)
>>>>>>> e260ed12
        interp
            .stack
            .push_stack_value_data(StackValueData::Private(private_ref))
            .unwrap();
        interp
            .stack
            .push_stack_value_data(StackValueData::Private(target_gates))
            .unwrap();

        // Run the interpreter
        interp.run(EMPTY_SHARED_MEMORY, EMPTY_PRIVATE_MEMORY, &table, &mut host);

        // Verify PC wire matches target
        let pc = evaluate_circuit_pc(
            &interp.circuit_builder,
            interp.current_pc_wire.as_ref().unwrap(),
        );
        assert_eq!(
            pc, target_pc,
            "Jumpi with private nonzero condition did not jump to target"
        );
    }

    #[test]
    fn test_jumpi_mixed_private_public() {
        let target_pc = 55;

        // Create bytecode: PUSH target_pc, JUMPI (we'll push private condition manually)
        let mut bytecode = vec![0x60]; // PUSH1
        bytecode.extend_from_slice(&[target_pc as u8]); // target
        bytecode.push(0x57); // JUMPI
        add_jumpdest_at(&mut bytecode, target_pc);
        bytecode.push(0x00); // STOP

        let (mut interp, mut host) = setup_test_interpreter(bytecode);
        let table = make_instruction_table::<DummyHost<DefaultEthereumWiring>, PragueSpec>();

        // Create private condition (1)
        let condition_garbled = GarbledUint256::one();
        let condition_gates = interp
            .circuit_builder
            .borrow_mut()
            .input(&condition_garbled);

        // Push condition first (private), then target (public) will be pushed by PUSH1
        interp
            .stack
            .push_stack_value_data(StackValueData::Private(condition_gates))
            .unwrap();

        // Run the interpreter
        interp.run(EMPTY_SHARED_MEMORY, EMPTY_PRIVATE_MEMORY, &table, &mut host);

        // Verify PC wire matches target
        let pc = evaluate_circuit_pc(
            &interp.circuit_builder,
            interp.current_pc_wire.as_ref().unwrap(),
        );
        assert_eq!(
            pc, target_pc,
            "Jumpi with public target and private condition did not jump correctly"
        );
    }
}<|MERGE_RESOLUTION|>--- conflicted
+++ resolved
@@ -8,12 +8,9 @@
     },
     Host, InstructionResult, Interpreter, InterpreterResult,
 };
-<<<<<<< HEAD
+use compute::prelude::CircuitExecutor;
 use compute::uint::GarbledUint;
-=======
-use compute::prelude::CircuitExecutor;
 use compute::uint::GarbledUint256;
->>>>>>> e260ed12
 use primitives::{Bytes, U256};
 use specification::hardfork::Spec;
 
@@ -40,38 +37,6 @@
     require_eof!(interpreter);
     gas!(interpreter, gas::CONDITION_JUMP_GAS);
     pop!(interpreter, condition);
-<<<<<<< HEAD
-    // In spec it is +3 but pointer is already incremented in
-    // `Interpreter::step` so for revm is +2.
-    let mut offset = 2;
-
-    match condition {
-        StackValueData::Public(condition) => {
-            if !condition.is_zero() {
-                offset += unsafe { read_i16(interpreter.instruction_pointer) } as isize;
-            }
-        }
-        StackValueData::Private(private_ref) => {
-            let PrivateMemoryValue::Garbled(condition_gates) =
-                interpreter.private_memory.get(&private_ref)
-            else {
-                panic!("Unsupported PrivateMemoryValue type");
-            };
-
-            if let Ok(result) = interpreter
-                .circuit_builder
-                .borrow_mut()
-                .compile_and_execute::<256>(&condition_gates)
-            {
-                if result != GarbledUint::zero() {
-                    offset += unsafe { read_i16(interpreter.instruction_pointer) } as isize;
-                }
-            }
-        }
-        StackValueData::Encrypted(_ciphertext) => panic!("Cannot convert encrypted value to U256"),
-    }
-=======
->>>>>>> e260ed12
 
     let current_pc = interpreter.program_counter();
     let offset = unsafe { read_i16(interpreter.instruction_pointer) } as isize;
@@ -79,7 +44,10 @@
     let fallthrough_pc = current_pc + 2;
 
     // Convert condition to wire
-    let condition_wire = condition.is_zero_wire(&mut interpreter.circuit_builder.borrow_mut());
+    let condition_wire = condition.is_zero_wire(
+        &mut interpreter.circuit_builder.borrow_mut(),
+        &mut interpreter.private_memory,
+    );
 
     // Create wires for both possible next PCs
     let jump_dest_garbled = ruint_to_garbled_uint(&U256::from(jump_dest));
@@ -125,25 +93,13 @@
             let next_pc_gates = interpreter.create_pc_wire(new_pc);
             interpreter.proposed_pc_wire = Some(next_pc_gates);
         }
-<<<<<<< HEAD
-        StackValueData::Private(private_ref) => {
+        StackValueData::Private(case_gates_ref) => {
             let PrivateMemoryValue::Garbled(case_gates) =
-                interpreter.private_memory.get(&private_ref)
+                interpreter.private_memory.get(&case_gates_ref)
             else {
-                panic!("Unsupported PrivateMemoryValue type");
+                todo!()
             };
 
-            if let Ok(result) = interpreter
-                .circuit_builder
-                .borrow_mut()
-                .compile_and_execute::<256>(&case_gates)
-            {
-                let result = garbled_uint_to_ruint(&result);
-                as_isize_saturated!(result)
-            } else {
-                return;
-=======
-        StackValueData::Private(case_gates) => {
             let instruction_pc = interpreter.program_counter() - 1;
             let max_index = unsafe { *interpreter.instruction_pointer } as usize;
 
@@ -173,7 +129,6 @@
                     &target_pc_gates,
                     &next_pc_gates,
                 );
->>>>>>> e260ed12
             }
 
             interpreter.proposed_pc_wire = Some(next_pc_gates);
@@ -186,7 +141,10 @@
     gas!(interpreter, gas::MID);
     pop!(interpreter, target);
 
-    let target_wire = target.to_wire(&mut interpreter.circuit_builder.borrow_mut());
+    let target_wire = target.to_wire(
+        &mut interpreter.circuit_builder.borrow_mut(),
+        &mut interpreter.private_memory,
+    );
 
     interpreter.proposed_pc_wire = Some(target_wire);
 }
@@ -195,79 +153,21 @@
     gas!(interpreter, gas::HIGH);
     pop!(interpreter, target, condition);
 
-<<<<<<< HEAD
-    match cond {
-        StackValueData::Public(cond) => {
-            if !cond.is_zero() {
-                jump_inner(interpreter, target);
-            }
-        }
-        StackValueData::Private(private_ref) => {
-            let PrivateMemoryValue::Garbled(cond) = interpreter.private_memory.get(&private_ref)
-            else {
-                panic!("Unsupported PrivateMemoryValue type");
-            };
-
-            // Borrow `circuit_builder` temporarily
-            let result = {
-                let cb = interpreter.circuit_builder.borrow_mut();
-                cb.compile_and_execute::<256>(&cond)
-            }; // `cb` goes out of scope here, releasing the borrow
-
-            match result {
-                Ok(result) => {
-                    let x: GarbledUint<256> = GarbledUint::new(vec![false; 256]);
-                    if result != x {
-                        jump_inner(interpreter, target); // Safe to borrow `interpreter` mutably again
-                    }
-                }
-                Err(_) => {
-                    interpreter.instruction_result = InstructionResult::InvalidJump;
-                    return;
-                }
-            }
-        }
-        StackValueData::Encrypted(_ciphertext) => {
-            panic!("Cannot convert encrypted value to U256")
-        }
-    }
-}
-
-#[inline]
-fn jump_inner(interpreter: &mut Interpreter, target: StackValueData) {
-    let target = match target {
-        StackValueData::Public(target) => target,
-        StackValueData::Private(private_ref) => {
-            let PrivateMemoryValue::Garbled(target) = interpreter.private_memory.get(&private_ref)
-            else {
-                panic!("Unsupported PrivateMemoryValue type");
-            };
-
-            match interpreter
-                .circuit_builder
-                .borrow_mut()
-                .compile_and_execute::<256>(&target)
-            {
-                Ok(result) => garbled_uint_to_ruint(&result),
-                Err(_) => {
-                    interpreter.instruction_result = InstructionResult::InvalidJump; // NOTE: define granular error for gate execution error
-                    return;
-                }
-            }
-        }
-        StackValueData::Encrypted(_ciphertext) => panic!("Cannot convert encrypted value to U256"),
-    };
-=======
     let fallthrough_wire = interpreter.proposed_pc_wire.as_ref().unwrap().clone();
-    let selector = condition.is_zero_wire(&mut interpreter.circuit_builder.borrow_mut());
-    let target_wire = target.to_wire(&mut interpreter.circuit_builder.borrow_mut());
+    let selector = condition.is_zero_wire(
+        &mut interpreter.circuit_builder.borrow_mut(),
+        &mut interpreter.private_memory,
+    );
+    let target_wire = target.to_wire(
+        &mut interpreter.circuit_builder.borrow_mut(),
+        &mut interpreter.private_memory,
+    );
 
     let proposed_pc =
         interpreter
             .circuit_builder
             .borrow_mut()
             .mux(&selector[0], &fallthrough_wire, &target_wire);
->>>>>>> e260ed12
 
     interpreter.proposed_pc_wire = Some(proposed_pc);
 }
@@ -474,33 +374,10 @@
     fn test_jump_public() {
         let target_pc = 42;
 
-<<<<<<< HEAD
-        let garbled_one = GarbledUint::<256>::one();
-        let garbled_one_gates = interp.circuit_builder.borrow_mut().input(&garbled_one);
-        let private_ref = interp
-            .private_memory
-            .push(PrivateMemoryValue::Garbled(garbled_one_gates));
-        interp
-            .stack
-            .push_stack_value_data(StackValueData::Private(private_ref))
-            .unwrap();
-
-        let garbled_zero = GarbledUint::<256>::zero();
-        let garbled_zero_gates = interp.circuit_builder.borrow_mut().input(&garbled_zero);
-        let private_ref = interp
-            .private_memory
-            .push(PrivateMemoryValue::Garbled(garbled_zero_gates));
-        interp
-            .stack
-            .push_stack_value_data(StackValueData::Private(private_ref))
-            .unwrap();
-        interp.gas = Gas::new(10000);
-=======
         // Create bytecode: PUSH target_pc, JUMP
         let mut bytecode = vec![0x60]; // PUSH1
         bytecode.extend_from_slice(&[target_pc as u8]);
         bytecode.push(0x56); // JUMP
->>>>>>> e260ed12
 
         // Add JUMPDEST at target and pad with NOPs
         add_jumpdest_at(&mut bytecode, target_pc);
@@ -532,63 +409,16 @@
         let (mut interp, mut host) = setup_test_interpreter(bytecode);
         let table = make_instruction_table::<DummyHost<DefaultEthereumWiring>, PragueSpec>();
 
-<<<<<<< HEAD
-        // more then max_index
-        let garbled_ten = ruint_to_garbled_uint(&U256::from(10));
-        let garbled_ten_gates = interp.circuit_builder.borrow_mut().input(&garbled_ten);
-        let private_ref = interp
-            .private_memory
-            .push(PrivateMemoryValue::Garbled(garbled_ten_gates));
-        interp
-            .stack
-            .push_stack_value_data(StackValueData::Private(private_ref))
-            .unwrap();
-        interp.step(&table, &mut host);
-        assert_eq!(interp.program_counter(), 6);
-
-        // cleanup
-        interp.step(&table, &mut host);
-        interp.step(&table, &mut host);
-        interp.step(&table, &mut host);
-        interp.step(&table, &mut host);
-        assert_eq!(interp.program_counter(), 0);
-
-        // jump to first index of vtable
-        let garbled_zero = ruint_to_garbled_uint(&U256::from(0));
-        let garbled_zero_gates = interp.circuit_builder.borrow_mut().input(&garbled_zero);
-        let private_ref = interp
-            .private_memory
-            .push(PrivateMemoryValue::Garbled(garbled_zero_gates));
-        interp
-            .stack
-            .push_stack_value_data(StackValueData::Private(private_ref))
-            .unwrap();
-        interp.step(&table, &mut host);
-        assert_eq!(interp.program_counter(), 7);
-
-        // cleanup
-        interp.step(&table, &mut host);
-        interp.step(&table, &mut host);
-        interp.step(&table, &mut host);
-        assert_eq!(interp.program_counter(), 0);
-
-        // jump to second index of vtable
-        let garbled_one = ruint_to_garbled_uint(&U256::from(1));
-        let garbled_one_gates = interp.circuit_builder.borrow_mut().input(&garbled_one);
-        let private_ref = interp
-            .private_memory
-            .push(PrivateMemoryValue::Garbled(garbled_one_gates));
-        interp
-            .stack
-            .push_stack_value_data(StackValueData::Private(private_ref))
-=======
         // Create private target value and push to stack
         let target_garbled = ruint_to_garbled_uint(&U256::from(target_pc));
         let target_gates = interp.circuit_builder.borrow_mut().input(&target_garbled);
         interp
             .stack
-            .push_stack_value_data(StackValueData::Private(target_gates.clone()))
->>>>>>> e260ed12
+            .push_stack_value_data(StackValueData::Private(
+                interp
+                    .private_memory
+                    .push(PrivateMemoryValue::Garbled(target_gates.clone())),
+            ))
             .unwrap();
 
         // Run the interpreter
@@ -620,29 +450,9 @@
 
         let (mut interp, mut host) = setup_test_interpreter(bytecode);
         let table = make_instruction_table::<DummyHost<DefaultEthereumWiring>, PragueSpec>();
-<<<<<<< HEAD
-        let mut host = DummyHost::default();
-        let mut interp =
-            Interpreter::new_bytecode(Bytecode::LegacyRaw([JUMP, 0x04, JUMPDEST, STOP].into()));
-        interp.is_eof = true;
-        interp.gas = Gas::new(10000);
-
-        // Create a private target address
-        let target = ruint_to_garbled_uint(&U256::from(2)); // JUMPDEST is at position 1
-        let target_gates = interp.circuit_builder.borrow_mut().input(&target);
-        let private_ref = interp
-            .private_memory
-            .push(PrivateMemoryValue::Garbled(target_gates));
-        // Push the private target address onto the stack
-        interp
-            .stack
-            .push_stack_value_data(StackValueData::Private(private_ref))
-            .unwrap();
-=======
 
         // Run the interpreter
         interp.run(EMPTY_SHARED_MEMORY, EMPTY_PRIVATE_MEMORY, &table, &mut host);
->>>>>>> e260ed12
 
         // Verify PC wire matches target
         let pc = evaluate_circuit_pc(
@@ -708,21 +518,22 @@
         let target_garbled = ruint_to_garbled_uint(&U256::from(target_pc));
         let target_gates = interp.circuit_builder.borrow_mut().input(&target_garbled);
 
-<<<<<<< HEAD
-        // Push the private condition onto the stack
-        let private_ref = interp
-            .private_memory
-            .push(PrivateMemoryValue::Garbled(condition_gates));
-=======
         // Push condition first, then target (matching native EVM order)
->>>>>>> e260ed12
         interp
             .stack
-            .push_stack_value_data(StackValueData::Private(private_ref))
+            .push_stack_value_data(StackValueData::Private(
+                interp
+                    .private_memory
+                    .push(PrivateMemoryValue::Garbled(condition_gates)),
+            ))
             .unwrap();
         interp
             .stack
-            .push_stack_value_data(StackValueData::Private(target_gates))
+            .push_stack_value_data(StackValueData::Private(
+                interp
+                    .private_memory
+                    .push(PrivateMemoryValue::Garbled(target_gates)),
+            ))
             .unwrap();
 
         // Run the interpreter
@@ -763,7 +574,11 @@
         // Push condition first (private), then target (public) will be pushed by PUSH1
         interp
             .stack
-            .push_stack_value_data(StackValueData::Private(condition_gates))
+            .push_stack_value_data(StackValueData::Private(
+                interp
+                    .private_memory
+                    .push(PrivateMemoryValue::Garbled(condition_gates)),
+            ))
             .unwrap();
 
         // Run the interpreter
