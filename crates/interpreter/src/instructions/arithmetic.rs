use super::i256::{i256_div, i256_mod};
use crate::{gas, interpreter::StackValueData, Host, Interpreter};
use compute::prelude::CircuitExecutor;
use primitives::U256;
use specification::hardfork::Spec;

pub fn add<H: Host + ?Sized>(interpreter: &mut Interpreter, _host: &mut H) {
    gas!(interpreter, gas::VERYLOW);
    pop_top_gates!(interpreter, op1, op2, garbled_op1, garbled_op2);

    // creates the sum circuit using the circuit builder
    let result = interpreter
        .circuit_builder
        .borrow_mut()
        .add(&garbled_op1, &garbled_op2);

    // Always save as StackDataValue::Private
    *op2 = StackValueData::Private(result);
}

pub fn mul<H: Host + ?Sized>(interpreter: &mut Interpreter, _host: &mut H) {
    gas!(interpreter, gas::LOW);
    pop_top_gates!(interpreter, _op1, op2, garbled_op1, garbled_op2);

    let result = interpreter
        .circuit_builder
        .borrow_mut()
        .mul(&garbled_op1, &garbled_op2);

    *op2 = StackValueData::Private(result);
}

pub fn sub<H: Host + ?Sized>(interpreter: &mut Interpreter, _host: &mut H) {
    gas!(interpreter, gas::VERYLOW);
    pop_top_gates!(interpreter, _op1, op2, garbled_op1, garbled_op2);

<<<<<<< HEAD
    let result = interpreter
        .circuit_builder
        .borrow_mut()
        .sub(&garbled_op1, &garbled_op2);
=======
    let result = interpreter.circuit_builder.sub(&garbled_op2, &garbled_op1);
>>>>>>> 6a1f6558

    *op2 = StackValueData::Private(result);
}

pub fn div<H: Host + ?Sized>(interpreter: &mut Interpreter, _host: &mut H) {
    gas!(interpreter, gas::LOW);
    pop_top_gates!(interpreter, _op1, op2, garbled_op1, garbled_op2);

    let result = interpreter
        .circuit_builder
        .borrow_mut()
        .div(&garbled_op1, &garbled_op2);

    *op2 = StackValueData::Private(result);
}

//TODO: Implement circuit for signed division
pub fn sdiv<H: Host + ?Sized>(interpreter: &mut Interpreter, _host: &mut H) {
    gas!(interpreter, gas::LOW);
    pop_top!(interpreter, op1, op2);
    let result = i256_div(op1.into(), op2.to_u256());
    *op2 = result.into();
}

pub fn rem<H: Host + ?Sized>(interpreter: &mut Interpreter, _host: &mut H) {
    gas!(interpreter, gas::LOW);
    pop_top_gates!(interpreter, _op1, op2, garbled_op1, garbled_op2);

    let result = interpreter
        .circuit_builder
        .borrow_mut()
        .rem(&garbled_op1, &garbled_op2);

    *op2 = StackValueData::Private(result);
}

//TODO: Implement circuit for signed modulo
pub fn smod<H: Host + ?Sized>(interpreter: &mut Interpreter, _host: &mut H) {
    gas!(interpreter, gas::LOW);
    pop_top!(interpreter, op1, op2);
    *op2 = i256_mod(op1.into(), op2.to_u256()).into()
}

//TODO: Implement circuit for signed addition
pub fn addmod<H: Host + ?Sized>(interpreter: &mut Interpreter, _host: &mut H) {
    gas!(interpreter, gas::MID);
    pop_top!(interpreter, op1, op2, op3);
    *op3 = op1.to_u256().add_mod(op2.into(), op3.to_u256()).into()
}

//TODO: Implement circuit for signed multiplication
pub fn mulmod<H: Host + ?Sized>(interpreter: &mut Interpreter, _host: &mut H) {
    gas!(interpreter, gas::MID);
    pop_top!(interpreter, op1, op2, op3);
    *op3 = op1.to_u256().mul_mod(op2.into(), op3.to_u256()).into()
}

//TODO?: Implement circuit for signed exponentiation
pub fn exp<H: Host + ?Sized, SPEC: Spec>(interpreter: &mut Interpreter, _host: &mut H) {
    pop_top!(interpreter, op1, op2);
    gas_or_fail!(interpreter, gas::exp_cost(SPEC::SPEC_ID, op2.to_u256()));
    *op2 = op1.to_u256().pow(op2.to_u256()).into();
}

/// Implements the `SIGNEXTEND` opcode as defined in the Ethereum Yellow Paper.
///
/// In the yellow paper `SIGNEXTEND` is defined to take two inputs, we will call them
/// `x` and `y`, and produce one output. The first `t` bits of the output (numbering from the
/// left, starting from 0) are equal to the `t`-th bit of `y`, where `t` is equal to
/// `256 - 8(x + 1)`. The remaining bits of the output are equal to the corresponding bits of `y`.
/// Note: if `x >= 32` then the output is equal to `y` since `t <= 0`. To efficiently implement
/// this algorithm in the case `x < 32` we do the following. Let `b` be equal to the `t`-th bit
/// of `y` and let `s = 255 - t = 8x + 7` (this is effectively the same index as `t`, but
/// numbering the bits from the right instead of the left). We can create a bit mask which is all
/// zeros up to and including the `t`-th bit, and all ones afterwards by computing the quantity
/// `2^s - 1`. We can use this mask to compute the output depending on the value of `b`.
/// If `b == 1` then the yellow paper says the output should be all ones up to
/// and including the `t`-th bit, followed by the remaining bits of `y`; this is equal to
/// `y | !mask` where `|` is the bitwise `OR` and `!` is bitwise negation. Similarly, if
/// `b == 0` then the yellow paper says the output should start with all zeros, then end with
/// bits from `b`; this is equal to `y & mask` where `&` is bitwise `AND`.
pub fn signextend<H: Host + ?Sized>(interpreter: &mut Interpreter, _host: &mut H) {
    gas!(interpreter, gas::LOW);
    pop_top!(interpreter, ext, x);

    let uint_ext = ext.to_u256();
    let uint_x = x.to_u256();

    // For 31 we also don't need to do anything.
    if uint_ext < U256::from(31) {
        let uint_ext = uint_ext.as_limbs()[0];
        let bit_index = (8 * uint_ext + 7) as usize;
        let bit = uint_x.bit(bit_index);
        let mask = (U256::from(1) << bit_index) - U256::from(1);
        let result = if bit { uint_x | !mask } else { uint_x & mask };
        *x = result.into();
    }
}

#[cfg(test)]
mod tests {
    use core::cell::RefCell;
    use std::rc::Rc;

    use super::*;
    use crate::{instructions::utility::garbled_uint_to_ruint, Contract, DummyHost};
    use compute::{prelude::WRK17CircuitBuilder, uint::GarbledUint256};
    use primitives::ruint::Uint;

    fn generate_interpreter() -> Interpreter {
        let contract = Contract::default();
        let gas_limit = 10_000_000;
        let is_static = false;
        Interpreter::new(
            contract,
            gas_limit,
            is_static,
            Rc::new(RefCell::new(WRK17CircuitBuilder::default())),
        )
    }

    fn generate_host() -> DummyHost<
        wiring::EthereumWiring<database_interface::EmptyDBTyped<core::convert::Infallible>, ()>,
    > {
        DummyHost::default()
    }

    #[test]
    fn test_add() {
        let mut interpreter = generate_interpreter();
        let mut host = generate_host();

        let op1 = Uint::<256, 4>::from(8u64);
        let op2 = Uint::<256, 4>::from(10u64);

        // Push values to the interpreter stack
        interpreter
            .stack
            .push(op2.clone().into())
            .expect("Failed to push op2 to stack");
        interpreter
            .stack
            .push(op1.clone().into())
            .expect("Failed to push op1 to stack");

        add(&mut interpreter, &mut host);

        let output_indices = interpreter.stack.pop().unwrap();

        let result: GarbledUint256 = interpreter
            .circuit_builder
            .borrow()
            .compile_and_execute(&output_indices.into())
            .unwrap();
        let expected_result = Uint::<256, 4>::from(18u64);

        assert_eq!(garbled_uint_to_ruint(&result), expected_result);
    }

    #[test]
    fn test_sub() {
        let mut interpreter = generate_interpreter();
        let mut host = generate_host();

        let op1 = Uint::<256, 4>::from(90u64);
        let op2 = Uint::<256, 4>::from(20u64);

        interpreter
            .stack
<<<<<<< HEAD
            .push(op2.clone().into())
            .expect("Failed to push op2 to stack");
        interpreter
            .stack
            .push(op1.clone().into())
=======
            .push(op1.clone())
>>>>>>> 6a1f6558
            .expect("Failed to push op1 to stack");
        interpreter
            .stack
            .push(op2.clone())
            .expect("Failed to push op2 to stack");

        sub(&mut interpreter, &mut host);

        let expected_result = Uint::<256, 4>::from(70u64);

        let output_indices = interpreter.stack.pop().unwrap();

        let result: GarbledUint256 = interpreter
            .circuit_builder
            .borrow()
            .compile_and_execute(&output_indices.into())
            .unwrap();

        assert_eq!(garbled_uint_to_ruint(&result), expected_result);
    }

    #[test]
    fn test_mul() {
        let mut interpreter = generate_interpreter();
        let mut host = generate_host();

        // Create Uint<256, 4> values
        let op1 = Uint::<256, 4>::from(100u64);
        let op2 = Uint::<256, 4>::from(20u64);

        // Push values to the interpreter stack
        interpreter
            .stack
            .push(op2.clone().into())
            .expect("Failed to push op2 to stack");
        interpreter
            .stack
            .push(op1.clone().into())
            .expect("Failed to push op1 to stack");

        // Call the add function
        mul(&mut interpreter, &mut host);

        // Check the result
        let expected_result = Uint::<256, 4>::from(2000u64);

        let output_indices = interpreter.stack.pop().unwrap();

        let result: GarbledUint256 = interpreter
            .circuit_builder
            .borrow()
            .compile_and_execute(&output_indices.into())
            .unwrap();

        assert_eq!(garbled_uint_to_ruint(&result), expected_result);
    }

    #[test]
    fn test_div() {
        let mut interpreter = generate_interpreter();
        let mut host = generate_host();

        // Create Uint<256, 4> values
        let op1 = Uint::<256, 4>::from(100u64);
        let op2 = Uint::<256, 4>::from(20u64);

        // Push values to the interpreter stack
        interpreter
            .stack
            .push(op2.clone().into())
            .expect("Failed to push op2 to stack");
        interpreter
            .stack
            .push(op1.clone().into())
            .expect("Failed to push op1 to stack");

        // Call the add function
        div(&mut interpreter, &mut host);

        // Check the result
        let expected_result = Uint::<256, 4>::from(5u64);

        let output_indices = interpreter.stack.pop().unwrap();

        let result: GarbledUint256 = interpreter
            .circuit_builder
            .borrow()
            .compile_and_execute(&output_indices.into())
            .unwrap();

        assert_eq!(garbled_uint_to_ruint(&result), expected_result);
    }

    #[test]
    fn test_rem() {
        let mut interpreter = generate_interpreter();
        let mut host = generate_host();

        // Create Uint<256, 4> values
        let op1 = Uint::<256, 4>::from(100u64);
        let op2 = Uint::<256, 4>::from(20u64);

        // Push values to the interpreter stack
        interpreter
            .stack
            .push(op2.clone().into())
            .expect("Failed to push op2 to stack");
        interpreter
            .stack
            .push(op1.clone().into())
            .expect("Failed to push op1 to stack");

        // Call the add function
        rem(&mut interpreter, &mut host);

        // Check the result
        let expected_result = Uint::<256, 4>::from(0u64);

        let output_indices = interpreter.stack.pop().unwrap();

        let result: GarbledUint256 = interpreter
            .circuit_builder
            .borrow()
            .compile_and_execute(&output_indices.into())
            .unwrap();

        assert_eq!(garbled_uint_to_ruint(&result), expected_result);
    }
}<|MERGE_RESOLUTION|>--- conflicted
+++ resolved
@@ -34,14 +34,10 @@
     gas!(interpreter, gas::VERYLOW);
     pop_top_gates!(interpreter, _op1, op2, garbled_op1, garbled_op2);
 
-<<<<<<< HEAD
     let result = interpreter
         .circuit_builder
         .borrow_mut()
         .sub(&garbled_op1, &garbled_op2);
-=======
-    let result = interpreter.circuit_builder.sub(&garbled_op2, &garbled_op1);
->>>>>>> 6a1f6558
 
     *op2 = StackValueData::Private(result);
 }
@@ -211,19 +207,11 @@
 
         interpreter
             .stack
-<<<<<<< HEAD
-            .push(op2.clone().into())
-            .expect("Failed to push op2 to stack");
-        interpreter
-            .stack
-            .push(op1.clone().into())
-=======
-            .push(op1.clone())
->>>>>>> 6a1f6558
-            .expect("Failed to push op1 to stack");
-        interpreter
-            .stack
-            .push(op2.clone())
+            .push(StackValueData::Public(op1.clone()))
+            .expect("Failed to push op1 to stack");
+        interpreter
+            .stack
+            .push(StackValueData::Public(op2.clone()))
             .expect("Failed to push op2 to stack");
 
         sub(&mut interpreter, &mut host);
