use super::i256::{i256_div, i256_mod};
use crate::{
    gas,
    interpreter::{private_memory::PrivateMemoryValue, StackValueData},
    push_private_memory, Host, Interpreter,
};
use compute::{prelude::CircuitExecutor, uint::GarbledUint256};
use primitives::U256;
use specification::hardfork::Spec;

pub fn add<H: Host + ?Sized>(interpreter: &mut Interpreter, _host: &mut H) {
    gas!(interpreter, gas::VERYLOW);
    pop_top_private!(interpreter, op1, op2, op1_gates, op2_gates);

    // creates the sum circuit using the circuit builder
    let result = interpreter
        .circuit_builder
        .borrow_mut()
        .add(&op1_gates, &op2_gates);

<<<<<<< HEAD
    push_private_memory!(interpreter, result, op2);
=======
    // Always save as StackDataValue::Private
    *op2 = StackValueData::Private(result.clone());
    // PC mapping no longer needed
>>>>>>> e260ed12
}

pub fn mul<H: Host + ?Sized>(interpreter: &mut Interpreter, _host: &mut H) {
    gas!(interpreter, gas::LOW);
    pop_top_private!(interpreter, _op1, op2, op1_gates, op2_gates);

    let result = interpreter
        .circuit_builder
        .borrow_mut()
        .mul(&op1_gates, &op2_gates);

<<<<<<< HEAD
    push_private_memory!(interpreter, result, op2);
=======
    *op2 = StackValueData::Private(result.clone());
    // PC mapping no longer needed
>>>>>>> e260ed12
}

// TODO: Audit circuit subtractionst
pub fn sub<H: Host + ?Sized>(interpreter: &mut Interpreter, _host: &mut H) {
<<<<<<< HEAD
    pop_top!(interpreter, op1, op2_ptr);

    let op2 = (*op2_ptr).clone();

    // Evaluate op1 before borrowing circuit_builder
    let evaluated_op1 = op1.evaluate(
        &interpreter.circuit_builder.borrow(),
        &interpreter.private_memory,
    );
    let evaluated_op2 = op2.evaluate(
        &interpreter.circuit_builder.borrow(),
        &interpreter.private_memory,
    );

    let result = evaluated_op1.wrapping_sub(evaluated_op2);
    push_private_memory!(
        interpreter,
        interpreter
            .circuit_builder
            .borrow_mut()
            .input(&GarbledUint256::from(result)),
        op2_ptr
    );
    *op2_ptr = StackValueData::Public(evaluated_op1.wrapping_sub(evaluated_op2));
=======
    gas!(interpreter, gas::VERYLOW);
    pop_top_gates!(interpreter, _op1, op2, garbled_op1, garbled_op2);

    let result = interpreter
        .circuit_builder
        .borrow_mut()
        .sub(&garbled_op1, &garbled_op2);

    *op2 = StackValueData::Private(result.clone());
    // PC mapping no longer needed
>>>>>>> e260ed12
}

pub fn div<H: Host + ?Sized>(interpreter: &mut Interpreter, _host: &mut H) {
    gas!(interpreter, gas::LOW);
    pop_top_private!(interpreter, _op1, op2, garbled_op1, garbled_op2);

    let result = interpreter
        .circuit_builder
        .borrow_mut()
        .div(&garbled_op1, &garbled_op2);

<<<<<<< HEAD
    push_private_memory!(interpreter, result, op2);
=======
    *op2 = StackValueData::Private(result.clone());
    // PC mapping no longer needed
>>>>>>> e260ed12
}

//TODO: Implement circuit for signed division
pub fn sdiv<H: Host + ?Sized>(interpreter: &mut Interpreter, _host: &mut H) {
    gas!(interpreter, gas::LOW);
    pop_top!(interpreter, op1, op2);
    let result = i256_div(op1.into(), op2.to_u256());
    *op2 = result.into();
}

pub fn rem<H: Host + ?Sized>(interpreter: &mut Interpreter, _host: &mut H) {
    gas!(interpreter, gas::LOW);
    pop_top_private!(interpreter, _op1, op2, garbled_op1, garbled_op2);

    let result = interpreter
        .circuit_builder
        .borrow_mut()
        .rem(&garbled_op1, &garbled_op2);

<<<<<<< HEAD
    push_private_memory!(interpreter, result, op2);
=======
    *op2 = StackValueData::Private(result.clone());
    // PC mapping no longer needed
>>>>>>> e260ed12
}

//TODO: Implement circuit for signed modulo
pub fn smod<H: Host + ?Sized>(interpreter: &mut Interpreter, _host: &mut H) {
    gas!(interpreter, gas::LOW);
    pop_top!(interpreter, op1, op2);
    let result = i256_mod(op1.into(), op2.to_u256());
    *op2 = result.into();
}

//TODO: Implement circuit for signed addition
pub fn addmod<H: Host + ?Sized>(interpreter: &mut Interpreter, _host: &mut H) {
    gas!(interpreter, gas::MID);
    pop_top!(interpreter, op1, op2, op3);
    let result = op1.to_u256().add_mod(op2.into(), op3.to_u256());
    *op3 = result.into();
}

//TODO: Implement circuit for signed multiplication
pub fn mulmod<H: Host + ?Sized>(interpreter: &mut Interpreter, _host: &mut H) {
    gas!(interpreter, gas::MID);
    pop_top!(interpreter, op1, op2, op3);
    let result = op1.to_u256().mul_mod(op2.into(), op3.to_u256());
    *op3 = result.into();
}

//TODO: Implement circuit for signed exponentiation
pub fn exp<H: Host + ?Sized, SPEC: Spec>(interpreter: &mut Interpreter, _host: &mut H) {
    pop_top!(interpreter, op1, op2);
    gas_or_fail!(interpreter, gas::exp_cost(SPEC::SPEC_ID, op2.to_u256()));
    let result = op1.to_u256().pow(op2.to_u256());
    *op2 = result.into();
}

/// Implements the `SIGNEXTEND` opcode as defined in the Ethereum Yellow Paper.
///
/// In the yellow paper `SIGNEXTEND` is defined to take two inputs, we will call them
/// `x` and `y`, and produce one output. The first `t` bits of the output (numbering from the
/// left, starting from 0) are equal to the `t`-th bit of `y`, where `t` is equal to
/// `256 - 8(x + 1)`. The remaining bits of the output are equal to the corresponding bits of `y`.
/// Note: if `x >= 32` then the output is equal to `y` since `t <= 0`. To efficiently implement
/// this algorithm in the case `x < 32` we do the following. Let `b` be equal to the `t`-th bit
/// of `y` and let `s = 255 - t = 8x + 7` (this is effectively the same index as `t`, but
/// numbering the bits from the right instead of the left). We can create a bit mask which is all
/// zeros up to and including the `t`-th bit, and all ones afterwards by computing the quantity
/// `2^s - 1`. We can use this mask to compute the output depending on the value of `b`.
/// If `b == 1` then the yellow paper says the output should be all ones up to
/// and including the `t`-th bit, followed by the remaining bits of `y`; this is equal to
/// `y | !mask` where `|` is the bitwise `OR` and `!` is bitwise negation. Similarly, if
/// `b == 0` then the yellow paper says the output should start with all zeros, then end with
/// bits from `b`; this is equal to `y & mask` where `&` is bitwise `AND`.
pub fn signextend<H: Host + ?Sized>(interpreter: &mut Interpreter, _host: &mut H) {
    gas!(interpreter, gas::LOW);
    pop_top!(interpreter, ext, x);

    let uint_ext = ext.to_u256();
    let uint_x = x.to_u256();

    // For 31 we also don't need to do anything.
    if uint_ext < U256::from(31) {
        let uint_ext = uint_ext.as_limbs()[0];
        let bit_index = (8 * uint_ext + 7) as usize;
        let bit = uint_x.bit(bit_index);
        let mask = (U256::from(1) << bit_index) - U256::from(1);
        let result = if bit { uint_x | !mask } else { uint_x & mask };
        *x = result.into();
    }
}

#[cfg(test)]
mod tests {
    use core::cell::RefCell;
    use std::rc::Rc;

    use super::*;
    use crate::{
        instructions::utility::garbled_uint_to_ruint,
        interpreter::private_memory::{is_u256_private_ref, PrivateRef},
        Contract, DummyHost,
    };
    use compute::{prelude::WRK17CircuitBuilder, uint::GarbledUint256};
    use primitives::ruint::Uint;

    fn generate_interpreter() -> Interpreter {
        let contract = Contract::default();
        let gas_limit = 10_000_000;
        let is_static = false;
        Interpreter::new(
            contract,
            gas_limit,
            is_static,
            Rc::new(RefCell::new(WRK17CircuitBuilder::default())),
        )
    }

    fn generate_host() -> DummyHost<
        wiring::EthereumWiring<database_interface::EmptyDBTyped<core::convert::Infallible>, ()>,
    > {
        DummyHost::default()
    }

    fn pop_evaluated_private_value(interpreter: &mut Interpreter) -> U256 {
        let output_indices = interpreter.stack.pop().unwrap();
        output_indices.evaluate_with_interpreter(&interpreter)
    }

    #[test]
    fn test_add() {
        let mut interpreter = generate_interpreter();
        let mut host = generate_host();

        let op1 = Uint::<256, 4>::from(8u64);
        let op2 = Uint::<256, 4>::from(10u64);

        // Push values to the interpreter stack
        interpreter
            .stack
            .push(op2.clone().into())
            .expect("Failed to push op2 to stack");
        interpreter
            .stack
            .push(op1.clone().into())
            .expect("Failed to push op1 to stack");

        add(&mut interpreter, &mut host);

        let expected_result = Uint::<256, 4>::from(18u64);

        assert_eq!(
            pop_evaluated_private_value(&mut interpreter),
            expected_result
        );
    }

    #[test]
    fn test_sub() {
        let mut interpreter = generate_interpreter();
        let mut host = generate_host();

        let op1 = Uint::<256, 4>::from(90u64);
        let op2 = Uint::<256, 4>::from(20u64);

        interpreter
            .stack
            .push(StackValueData::Public(op2.clone()))
            .expect("Failed to push op2 to stack");
        interpreter
            .stack
            .push(StackValueData::Public(op1.clone()))
            .expect("Failed to push op1 to stack");

        sub(&mut interpreter, &mut host);

        let expected_result = Uint::<256, 4>::from(70u64);

        assert_eq!(
            pop_evaluated_private_value(&mut interpreter),
            expected_result
        );
    }

    #[test]
    fn test_mul() {
        let mut interpreter = generate_interpreter();
        let mut host = generate_host();

        // Create Uint<256, 4> values
        let op1 = Uint::<256, 4>::from(100u64);
        let op2 = Uint::<256, 4>::from(20u64);

        // Push values to the interpreter stack
        interpreter
            .stack
            .push(op2.clone().into())
            .expect("Failed to push op2 to stack");
        interpreter
            .stack
            .push(op1.clone().into())
            .expect("Failed to push op1 to stack");

        // Call the add function
        mul(&mut interpreter, &mut host);

        // Check the result
        let expected_result = Uint::<256, 4>::from(2000u64);

        assert_eq!(
            pop_evaluated_private_value(&mut interpreter),
            expected_result
        );
    }

    #[test]
    fn test_div() {
        let mut interpreter = generate_interpreter();
        let mut host = generate_host();

        // Create Uint<256, 4> values
        let op1 = Uint::<256, 4>::from(100u64);
        let op2 = Uint::<256, 4>::from(20u64);

        // Push values to the interpreter stack
        interpreter
            .stack
            .push(op2.clone().into())
            .expect("Failed to push op2 to stack");
        interpreter
            .stack
            .push(op1.clone().into())
            .expect("Failed to push op1 to stack");

        // Call the add function
        div(&mut interpreter, &mut host);

        // Check the result
        let expected_result = Uint::<256, 4>::from(5u64);

        assert_eq!(
            pop_evaluated_private_value(&mut interpreter),
            expected_result
        );
    }

    #[test]
    fn test_rem() {
        let mut interpreter = generate_interpreter();
        let mut host = generate_host();

        // Create Uint<256, 4> values
        let op1 = Uint::<256, 4>::from(100u64);
        let op2 = Uint::<256, 4>::from(20u64);

        // Push values to the interpreter stack
        interpreter
            .stack
            .push(op2.clone().into())
            .expect("Failed to push op2 to stack");
        interpreter
            .stack
            .push(op1.clone().into())
            .expect("Failed to push op1 to stack");

        // Call the add function
        rem(&mut interpreter, &mut host);

        // Check the result
        let expected_result = Uint::<256, 4>::from(0u64);

        assert_eq!(
            pop_evaluated_private_value(&mut interpreter),
            expected_result
        );
    }
}<|MERGE_RESOLUTION|>--- conflicted
+++ resolved
@@ -18,13 +18,7 @@
         .borrow_mut()
         .add(&op1_gates, &op2_gates);
 
-<<<<<<< HEAD
     push_private_memory!(interpreter, result, op2);
-=======
-    // Always save as StackDataValue::Private
-    *op2 = StackValueData::Private(result.clone());
-    // PC mapping no longer needed
->>>>>>> e260ed12
 }
 
 pub fn mul<H: Host + ?Sized>(interpreter: &mut Interpreter, _host: &mut H) {
@@ -36,17 +30,11 @@
         .borrow_mut()
         .mul(&op1_gates, &op2_gates);
 
-<<<<<<< HEAD
     push_private_memory!(interpreter, result, op2);
-=======
-    *op2 = StackValueData::Private(result.clone());
-    // PC mapping no longer needed
->>>>>>> e260ed12
-}
-
-// TODO: Audit circuit subtractionst
+}
+
+// TODO: Audit circuit subtraction
 pub fn sub<H: Host + ?Sized>(interpreter: &mut Interpreter, _host: &mut H) {
-<<<<<<< HEAD
     pop_top!(interpreter, op1, op2_ptr);
 
     let op2 = (*op2_ptr).clone();
@@ -71,18 +59,6 @@
         op2_ptr
     );
     *op2_ptr = StackValueData::Public(evaluated_op1.wrapping_sub(evaluated_op2));
-=======
-    gas!(interpreter, gas::VERYLOW);
-    pop_top_gates!(interpreter, _op1, op2, garbled_op1, garbled_op2);
-
-    let result = interpreter
-        .circuit_builder
-        .borrow_mut()
-        .sub(&garbled_op1, &garbled_op2);
-
-    *op2 = StackValueData::Private(result.clone());
-    // PC mapping no longer needed
->>>>>>> e260ed12
 }
 
 pub fn div<H: Host + ?Sized>(interpreter: &mut Interpreter, _host: &mut H) {
@@ -94,12 +70,7 @@
         .borrow_mut()
         .div(&garbled_op1, &garbled_op2);
 
-<<<<<<< HEAD
     push_private_memory!(interpreter, result, op2);
-=======
-    *op2 = StackValueData::Private(result.clone());
-    // PC mapping no longer needed
->>>>>>> e260ed12
 }
 
 //TODO: Implement circuit for signed division
@@ -119,12 +90,7 @@
         .borrow_mut()
         .rem(&garbled_op1, &garbled_op2);
 
-<<<<<<< HEAD
     push_private_memory!(interpreter, result, op2);
-=======
-    *op2 = StackValueData::Private(result.clone());
-    // PC mapping no longer needed
->>>>>>> e260ed12
 }
 
 //TODO: Implement circuit for signed modulo
