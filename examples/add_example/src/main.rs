//! Contract execution and private computation demonstration with comprehensive logging

<<<<<<< HEAD
use std::{cell::RefCell, rc::Rc};

use compute::prelude::{GarbledUint256, WRK17CircuitBuilder};
=======
use std::time::Instant;

>>>>>>> 6a1f6558
use database::InMemoryDB;
use interpreter::{
    instructions::utility::garbled_uint_to_ruint,
    interpreter::{Interpreter, PrivateMemory, StackValueData},
    table::make_instruction_table,
    Contract, DummyHost, SharedMemory,
};
use revm::specification::hardfork::CancunSpec;
use revm::wiring::DefaultEthereumWiring;
use revm::{
    bytecode::Bytecode,
    primitives::{hex, keccak256, Address, Bytes, TxKind, B256, U256},
    state::AccountInfo,
    wiring::{
        result::{ExecutionResult, Output},
        EthereumWiring,
    },
    Evm,
};

// Runtime bytecode that adds 14 + 20
const RUNTIME_CODE: &[u8] = &[
    0x60, 0x14, // PUSH1 0x14 (20 decimal)
    0x60, 0x0E, // PUSH1 0x0E (14 decimal)
    0x01, // ADD (add the two values on top of the stack)
];

fn print_bytecode_details(bytecode: &Bytes) {
    println!("Bytecode Details:");
    println!("  Total Length: {}", bytecode.len());
    println!("  Hex Representation: {}", hex::encode(bytecode));

    println!("  Bytecode Breakdown:");
    for (i, &byte) in bytecode.iter().enumerate() {
        println!("    Byte {}: 0x{:02x} (Decimal: {})", i, byte, byte);
    }
}

fn main() -> anyhow::Result<()> {
    let bytecode = Bytecode::new_raw(Bytes::from(RUNTIME_CODE.to_vec()));
    print_bytecode_details(&bytecode.bytes());

    // Sender and contract configuration
    let sender = Address::from_slice(&[0x20; 20]);
    let contract_address = Address::from_slice(&[0x42; 20]); // Fixed contract address

    // Transaction parameters
    let gas_limit = 100_000u64;
    let gas_price = U256::from(100u64);
    let value = U256::ZERO;
    let initial_balance = U256::from(1_000_000_000_000u64);

    // Create in-memory database
    let mut db = InMemoryDB::default();

    // Insert sender account
    db.insert_account_info(
        sender,
        AccountInfo {
            balance: initial_balance,
            code_hash: B256::default(),
            code: None,
            nonce: 0,
        },
    );

    // Insert contract with runtime code
    db.insert_account_info(
        contract_address,
        AccountInfo {
            balance: U256::ZERO,
            code_hash: B256::from(keccak256(bytecode.bytes())),
            code: Some(bytecode.clone()),
            nonce: 1,
        },
    );

    // Create EVM instance
    let mut evm: Evm<'_, EthereumWiring<InMemoryDB, ()>> =
        Evm::<EthereumWiring<InMemoryDB, ()>>::builder()
            .with_db(db)
            .with_default_ext_ctx()
            .modify_tx_env(|tx| {
                tx.transact_to = TxKind::Call(contract_address); // Call the contract
                tx.data = bytecode.bytes().clone(); // Bytecode as call data
                tx.gas_limit = gas_limit;
                tx.gas_price = gas_price;
                tx.value = value;
                tx.caller = sender;
                tx.nonce = 0;
            })
            .modify_env(|env| {
                env.block.basefee = U256::ZERO;
                env.block.gas_limit = U256::from(gas_limit);
                env.block.number = U256::ZERO;
                env.block.timestamp = U256::ZERO;
            })
            .build();

    println!("\n--- EVM Execution Attempt ---");
    let result = evm.transact_commit()?;

    // Comprehensive EVM Execution Logging
    println!("EVM Execution Result:");
    println!("  Status: {:#?}", result);

    // Check EVM Execution Success
    match result {
        ExecutionResult::Success {
            reason,
            gas_used,
            output,
            ..
        } => {
            println!("  Execution Reason: {:?}", reason);
            println!("  Gas Used: {}", gas_used);

            // Verify output or additional checks if needed
            match output {
                Output::Call(data) => {
                    println!("  Call Output: {:?}", data);
                }
                Output::Create(address, _) => {
                    println!("  Created Contract Address: {:?}", address);
                }
            }
        }
        ExecutionResult::Revert {
            gas_used, output, ..
        } => {
            println!("  Execution Reverted");
            println!("  Gas Used: {}", gas_used);
            println!("  Revert Output: {:?}", output);
            return Err(anyhow::anyhow!("EVM Execution Reverted"));
        }
        ExecutionResult::Halt { reason, gas_used } => {
            println!("  Execution Halted");
            println!("  Reason: {:?}", reason);
            println!("  Gas Used: {}", gas_used);
            return Err(anyhow::anyhow!("EVM Execution Halted"));
        }
    }

    // Private Computation Circuit Verification
    let contract = Contract::new(
        Bytes::new(),
        bytecode.clone(),
        None,
        Address::default(),
        None,
        Address::default(),
        U256::ZERO,
    );

    // Create interpreter
    let mut interpreter = Interpreter::new(
        contract,
        u64::MAX,
        false,
        Rc::new(RefCell::new(WRK17CircuitBuilder::default())),
    );

    // Create host and instruction table
    let mut host = DummyHost::<DefaultEthereumWiring>::default();
    let table = &make_instruction_table::<DummyHost<DefaultEthereumWiring>, CancunSpec>();

    // Execute bytecode
    let _action = interpreter.run(SharedMemory::new(), PrivateMemory::new(), table, &mut host);

    // Verify and convert private result to public
    println!("\n--- Private Computation Verification ---");
    match interpreter.stack().peek(0) {
        Ok(value) => {
            println!("  Top of Stack Value: {:?}", value);

            if let StackValueData::Private(gate_indices) = value {
                println!("  Detected Private Value");
                println!("  Gate Indices: {:?}", gate_indices);

<<<<<<< HEAD
                let result: GarbledUint256 = interpreter
                    .circuit_builder
                    .borrow()
                    .compile_and_execute(&gate_indices)
=======
                let start = Instant::now();
                let result: GarbledUint256 = interpreter.circuit_builder.compile_and_execute(&gate_indices)
>>>>>>> 6a1f6558
                    .map_err(|e| {
                        println!("  Circuit Compilation Error: {:?}", e);
                        e
                    })?;

                let public_result = garbled_uint_to_ruint(&result);

                println!("  Private Computation Result: {:?}", public_result);
<<<<<<< HEAD

=======
                let elapsed = start.elapsed();
                println!("Total execution time: {:.2?}", elapsed);
                
>>>>>>> 6a1f6558
                // Verification against expected result
                let expected_result = 20 + 14;
                println!("  Expected Result: {}", expected_result);

                assert_eq!(
                    public_result.to_string(),
                    expected_result.to_string(),
                    "Private computation result does not match expected value"
                );

                println!("  ✅ Private Computation Verification Successful");
            } else {
                println!("  Value is already public: {:?}", value);
            }
        }
        Err(e) => {
            println!("  Error accessing stack: {:?}", e);
            return Err(anyhow::anyhow!("Failed to access interpreter stack"));
        }
    }

    Ok(())
}<|MERGE_RESOLUTION|>--- conflicted
+++ resolved
@@ -1,13 +1,10 @@
 //! Contract execution and private computation demonstration with comprehensive logging
 
-<<<<<<< HEAD
 use std::{cell::RefCell, rc::Rc};
 
 use compute::prelude::{GarbledUint256, WRK17CircuitBuilder};
-=======
 use std::time::Instant;
 
->>>>>>> 6a1f6558
 use database::InMemoryDB;
 use interpreter::{
     instructions::utility::garbled_uint_to_ruint,
@@ -187,15 +184,12 @@
                 println!("  Detected Private Value");
                 println!("  Gate Indices: {:?}", gate_indices);
 
-<<<<<<< HEAD
+                let start = Instant::now();
+
                 let result: GarbledUint256 = interpreter
                     .circuit_builder
                     .borrow()
                     .compile_and_execute(&gate_indices)
-=======
-                let start = Instant::now();
-                let result: GarbledUint256 = interpreter.circuit_builder.compile_and_execute(&gate_indices)
->>>>>>> 6a1f6558
                     .map_err(|e| {
                         println!("  Circuit Compilation Error: {:?}", e);
                         e
@@ -204,13 +198,9 @@
                 let public_result = garbled_uint_to_ruint(&result);
 
                 println!("  Private Computation Result: {:?}", public_result);
-<<<<<<< HEAD
-
-=======
                 let elapsed = start.elapsed();
                 println!("Total execution time: {:.2?}", elapsed);
-                
->>>>>>> 6a1f6558
+
                 // Verification against expected result
                 let expected_result = 20 + 14;
                 println!("  Expected Result: {}", expected_result);
